import {
  Inject,
  Injectable,
  InternalServerErrorException,
  NotFoundException,
} from '@nestjs/common';
import { Model, ObjectId, Types } from 'mongoose';
import { ProductDocument } from './schemas/product.schema';
import { CreateProductDto, UpdateProductDto } from './dto';
import { SoftDeleteModel } from 'soft-delete-plugin-mongoose';
import { BadRequestException } from '@nestjs/common';
import { MembersService } from 'src/members/members.service';
import { TenantsService } from 'src/tenants/tenants.service';
import { Attribute } from './interfaces/product.interface';
import { InjectConnection } from '@nestjs/mongoose';
import { Connection } from 'mongoose';
import { MemberDocument } from 'src/members/schemas/member.schema';
import { Response } from 'express';
import { Parser } from 'json2csv';

export interface ProductModel
  extends Model<ProductDocument>,
    SoftDeleteModel<ProductDocument> {}

@Injectable()
export class ProductsService {
  constructor(
    @Inject('PRODUCT_MODEL')
    private readonly productRepository: ProductModel,
    private readonly memberService: MembersService,
    private readonly tenantsService: TenantsService,
    @InjectConnection() private readonly connection: Connection,
  ) {}

  private normalizeProductData(product: CreateProductDto) {
    return {
      ...product,
      name: product.name
        ?.trim()
        .toLowerCase()
        .replace(/\b\w/g, (char) => char.toUpperCase()),
      assignedEmail: product.assignedEmail
        ? product.assignedEmail.toLowerCase()
        : undefined,
    };
  }

  private getFullName(member: any): string {
    if (member && member.firstName && member.lastName) {
      return `${member.firstName} ${member.lastName}`;
    }
    return '';
  }

  private async validateSerialNumber(serialNumber: string) {
    if (!serialNumber || serialNumber.trim() === '') {
      return;
    }

    const productWithSameSerialNumber = await this.productRepository.findOne({
      serialNumber,
    });
    const memberProductWithSameSerialNumber =
      await this.memberService.findProductBySerialNumber(serialNumber);

    if (productWithSameSerialNumber || memberProductWithSameSerialNumber) {
      throw new BadRequestException('Serial Number already exists');
    }
  }

  private async getRecoverableConfigForTenant(
    tenantName: string,
  ): Promise<Map<string, boolean>> {
    const user = await this.tenantsService.getByTenantName(tenantName);

    if (user && user.isRecoverableConfig) {
      return user.isRecoverableConfig;
    }
    console.log(
      `No se encontró la configuración de isRecoverable para el tenant: ${tenantName}`,
    );
    return new Map([
      ['Merchandising', false],
      ['Computer', true],
      ['Monitor', true],
      ['Audio', true],
      ['Peripherals', true],
      ['Other', true],
    ]);
  }

  async create(createProductDto: CreateProductDto, tenantName: string) {
    const normalizedProduct = this.normalizeProductData(createProductDto);
    const { assignedEmail, serialNumber, ...rest } = normalizedProduct;

    const recoverableConfig =
      await this.getRecoverableConfigForTenant(tenantName);

    const isRecoverable =
      createProductDto.recoverable !== undefined
        ? createProductDto.recoverable
        : recoverableConfig.get(createProductDto.category) ?? false;

    if (serialNumber && serialNumber.trim() !== '') {
      await this.validateSerialNumber(serialNumber);
    }

    const createData =
      serialNumber && serialNumber.trim() !== ''
        ? { ...rest, serialNumber }
        : rest;

    let assignedMember = '';

    if (assignedEmail) {
      const member = await this.memberService.assignProduct(
        assignedEmail,
        createData,
      );

      if (member) {
        assignedMember = this.getFullName(member);
        return member.products.at(-1);
      }
    }

    const newProduct = await this.productRepository.create({
      ...createData,
      assignedEmail,
      assignedMember: assignedMember || this.getFullName(createProductDto),
      recoverable: isRecoverable,
    });

    return newProduct;
  }

  async bulkCreate(createProductDtos: CreateProductDto[], tenantName: string) {
    const session = await this.connection.startSession();
    session.startTransaction();

    try {
      const normalizedProducts = createProductDtos.map(
        this.normalizeProductData,
      );

      const recoverableConfig =
        await this.getRecoverableConfigForTenant(tenantName);

      const productsWithSerialNumbers = normalizedProducts.filter(
        (product) => product.serialNumber,
      );
      const seenSerialNumbers = new Set<string>();
      const duplicates = new Set<string>();

      productsWithSerialNumbers.forEach((product) => {
        if (product.serialNumber) {
          if (seenSerialNumbers.has(product.serialNumber)) {
            duplicates.add(product.serialNumber);
          } else {
            seenSerialNumbers.add(product.serialNumber);
          }
        }
      });

      if (duplicates.size > 0) {
        throw new BadRequestException(`Serial Number already exists`);
      }

      for (const product of normalizedProducts) {
        const { serialNumber, category, recoverable } = product;

        const isRecoverable =
          recoverable !== undefined
            ? recoverable
            : recoverableConfig.get(category) || false;

        product.recoverable = isRecoverable;

        if (serialNumber && serialNumber.trim() !== '') {
          await this.validateSerialNumber(serialNumber);
        }
      }

      const createData = normalizedProducts.map((product) => {
        const { serialNumber, ...rest } = product;
        return serialNumber && serialNumber.trim() !== ''
          ? { ...rest, serialNumber }
          : rest;
      });

      const productsWithIds = createData.map((product) => {
        return {
          ...product,
          _id: new Types.ObjectId(),
        };
      });

      const productsWithoutAssignedEmail = productsWithIds.filter(
        (product) => !product.assignedEmail,
      );

      const productsWithAssignedEmail = productsWithIds.filter(
        (product) => product.assignedEmail,
      );

      const createdProducts: ProductDocument[] = [];

      const assignProductPromises = productsWithAssignedEmail.map(
        async (product) => {
          if (product.assignedEmail) {
            const member = await this.memberService.findByEmailNotThrowError(
              product.assignedEmail,
            );

            if (member) {
              const productDocument = new this.productRepository(
                product,
              ) as ProductDocument;
              productDocument.assignedMember = this.getFullName(member);
              member.products.push(productDocument);
              await member.save({ session });
              await this.productRepository
                .deleteOne({ _id: product._id })
                .session(session);
              createdProducts.push(productDocument);
            } else {
              const createdProduct = await this.productRepository.create(
                [product],
                { session },
              );
              createdProducts.push(...createdProduct);
            }
          }
        },
      );

      const insertManyPromise = this.productRepository.insertMany(
        productsWithoutAssignedEmail,
        { session },
      );

      const createdProductsWithoutAssignedEmail = await insertManyPromise;
      createdProducts.push(...createdProductsWithoutAssignedEmail);

      await Promise.all(assignProductPromises);

      await session.commitTransaction();
      session.endSession();

      return createdProducts;
    } catch (error) {
      await session.abortTransaction();
      session.endSession();
      if (error instanceof BadRequestException) {
        throw new BadRequestException(`Serial Number already exists`);
      } else {
        throw new InternalServerErrorException();
      }
    }
  }

  async tableGrouping() {
    const productsFromRepository = await this.productRepository.find({
      isDeleted: false,
    });

    const productsFromMembers =
      await this.memberService.getAllProductsWithMembers();

    const allProducts = [...productsFromRepository, ...productsFromMembers];

    const productsWithFilteredAttributes = allProducts.map((product) => {
      const {
        _id,
        category,
        name,
        attributes,
        status,
        acquisitionDate,
        assignedEmail,
        assignedMember,
        deleteAt,
        isDeleted,
        lastAssigned,
        location,
        recoverable,
        serialNumber,
      } = product;
      const filteredAttributes = attributes.filter(
        (attribute: Attribute) =>
          attribute.key !== 'keyboardLanguage' && attribute.key !== 'gpu',
      );

      return {
        _id,
        category,
        name,
        attributes,
        status,
        acquisitionDate,
        assignedEmail,
        assignedMember,
        deleteAt,
        isDeleted,
        lastAssigned,
        location,
        recoverable,
        serialNumber,
        filteredAttributes,
      };
    });

    const groupedProducts = productsWithFilteredAttributes.reduce(
      (acc, product) => {
        let key: string;

        switch (product.category) {
          case 'Merchandising':
            const colorValue = product.attributes.find(
              (attr) => attr.key === 'color',
            )?.value;
            key = JSON.stringify({
              category: product.category,
              name: product.name,
              color: colorValue,
            });
            break;

          case 'Computer':
            const computerBrand = product.filteredAttributes.find(
              (attr) => attr.key === 'brand',
            )?.value;
            const computerModel = product.filteredAttributes.find(
              (attr) => attr.key === 'model',
            )?.value;
            const computerProcessor = product.filteredAttributes.find(
              (attr) => attr.key === 'processor',
            )?.value;
            const computerRam = product.filteredAttributes.find(
              (attr) => attr.key === 'ram',
            )?.value;
            const computerStorage = product.filteredAttributes.find(
              (attr) => attr.key === 'storage',
            )?.value;
            const computerScreen = product.filteredAttributes.find(
              (attr) => attr.key === 'screen',
            )?.value;

            key = JSON.stringify({
              category: product.category,
              brand: computerBrand,
              model: computerModel,
              name: computerModel === 'Other' ? product.name : undefined,
              processor: computerProcessor,
              ram: computerRam,
              storage: computerStorage,
              screen: computerScreen,
            });
            break;

          case 'Monitor':
            const monitorBrand = product.filteredAttributes.find(
              (attr) => attr.key === 'brand',
            )?.value;
            const monitorModel = product.filteredAttributes.find(
              (attr) => attr.key === 'model',
            )?.value;
            const monitorScreen = product.filteredAttributes.find(
              (attr) => attr.key === 'screen',
            )?.value;

            key = JSON.stringify({
              category: product.category,
              brand: monitorBrand,
              model: monitorModel,
              name: monitorModel === 'Other' ? product.name : undefined,
              screen: monitorScreen,
            });
            break;

          case 'Audio':
            const audioBrand = product.filteredAttributes.find(
              (attr) => attr.key === 'brand',
            )?.value;
            const audioModel = product.filteredAttributes.find(
              (attr) => attr.key === 'model',
            )?.value;

            key = JSON.stringify({
              category: product.category,
              brand: audioBrand,
              model: audioModel,
              name: audioModel === 'Other' ? product.name : undefined,
            });
            break;

          case 'Peripherals':
            const peripheralsBrand = product.filteredAttributes.find(
              (attr) => attr.key === 'brand',
            )?.value;
            const peripheralsModel = product.filteredAttributes.find(
              (attr) => attr.key === 'model',
            )?.value;

            key = JSON.stringify({
              category: product.category,
              brand: peripheralsBrand,
              model: peripheralsModel,
              name: peripheralsModel === 'Other' ? product.name : undefined,
            });
            break;

          case 'Other':
            const otherBrand = product.filteredAttributes.find(
              (attr) => attr.key === 'brand',
            )?.value;
            const otherModel = product.filteredAttributes.find(
              (attr) => attr.key === 'model',
            )?.value;

            key = JSON.stringify({
              category: product.category,
              brand: otherBrand,
              model: otherModel,
              name: otherModel === 'Other' ? product.name : undefined,
            });
            break;

          default:
            key = JSON.stringify({
              category: product.category,
              name: product.name,
            });
            break;
        }

        if (!acc[key]) {
          acc[key] = {
            category: product.category,
            products: [],
          };
        }

        acc[key].products.push(product);
        return acc;
      },
      {},
    );

    const result = Object.values(groupedProducts);

    // return result;
    // Ordenar los productos: primero los de categoría "Computer" y luego el resto por orden alfabético de categoría

    const sortedResult = result
      // @ts-expect-error as @ts-ignore
      .filter((group) => group.category === 'Computer')
      .concat(
        result
          // @ts-expect-error as @ts-ignore
          .filter((group) => group.category !== 'Computer')
          // @ts-expect-error as @ts-ignore
          .sort((a, b) => a.category.localeCompare(b.category)),
      );

    return sortedResult;
  }

  async findById(id: ObjectId) {
    const product = await this.productRepository.findById(id);

    if (product) {
      if (product.isDeleted) {
        throw new NotFoundException(`Product with id "${id}" not found`);
      }

      return product;
    }

    const memberProduct = await this.memberService.getProductByMembers(id);

    if (memberProduct?.product) {
      if (memberProduct?.product.isDeleted) {
        throw new NotFoundException(`Product with id "${id}" not found`);
      }

      return memberProduct.product;
    }

    throw new NotFoundException(`Product with id "${id}" not found`);
  }

  private filterMembers(
    members: MemberDocument[],
    currentEmail: string | null,
    includeNone: boolean = false,
  ) {
    const filteredMembers = members
      .filter((member) => member.email !== currentEmail && !member.$isDeleted())
      .map((member) => ({
        email: member.email,
        name: `${member.firstName} ${member.lastName}`,
        team: member.team,
      }));
    if (includeNone) {
      filteredMembers.push({
        email: 'none',
        name: 'None',
        team: undefined as Types.ObjectId | undefined,
      });
    }
    return filteredMembers;
  }

  async getProductForReassign(productId: ObjectId) {
    let product: ProductDocument | null =
      await this.productRepository.findById(productId);
    let currentMember: MemberDocument | null = null;
    let isUnknownEmail = false;

    if (!product) {
      const memberProduct =
        await this.memberService.getProductByMembers(productId);
      if (!memberProduct) {
        throw new NotFoundException(`Product with id "${productId}" not found`);
      }
      product = memberProduct.product as ProductDocument;
      currentMember = memberProduct.member as MemberDocument;
    } else {
      if (product.assignedEmail) {
        currentMember = await this.memberService.findByEmailNotThrowError(
          product.assignedEmail,
        );
        if (!currentMember) {
          isUnknownEmail = true;
        }
      }
    }

    const members = await this.memberService.findAll();
    let options;

    if (isUnknownEmail) {
      options = this.filterMembers(members, null);
    } else {
      options = this.filterMembers(members, product?.assignedEmail || null);
    }

    return { product, options, currentMember };
  }

  async getProductForAssign(productId: ObjectId) {
    const product = await this.productRepository.findById(productId);
    if (!product) {
      throw new NotFoundException(`Product with id "${productId}" not found`);
    }

    const members = await this.memberService.findAll();

    const options = this.filterMembers(members, null);

    return { product, options };
  }

  async updateMultipleProducts(
    productsToUpdate: { id: ObjectId; product: any }[],
    tenantName: string,
  ) {
    const session = await this.connection.startSession();
    session.startTransaction();

    try {
      for (const { id, product } of productsToUpdate) {
        const updateProductDto = { ...product };

        await this.update(id, { ...updateProductDto }, tenantName);
      }

      await session.commitTransaction();
    } catch (error) {
      await session.abortTransaction();
      throw error;
    } finally {
      session.endSession();
    }
  }

  async reassignProduct(
    id: ObjectId,
    updateProductDto: UpdateProductDto,
    tenantName: string,
  ) {
    if (updateProductDto.assignedEmail === 'none') {
      updateProductDto.assignedEmail = '';
    }
    return this.update(id, updateProductDto, tenantName);
  }

  private getUpdatedFields(
    product: ProductDocument,
    updateProductDto: UpdateProductDto,
  ) {
    const updatedFields: any = {};
    for (const key in updateProductDto) {
      if (
        updateProductDto[key] !== undefined &&
        updateProductDto[key] !== product[key]
      ) {
        updatedFields[key] = updateProductDto[key];
      }
    }
    return updatedFields;
  }

  // Método específico para manejar el caso de mover un producto con email desconocido a un miembro
  private async handleUnknownEmailToMemberUpdate(
    session: any,
    product: ProductDocument,
    updateProductDto: UpdateProductDto,
  ) {
    const newMember = await this.memberService.findByEmailNotThrowError(
      updateProductDto.assignedEmail!,
    );

    if (!newMember) {
      throw new NotFoundException(
        `Member with email "${updateProductDto.assignedEmail}" not found`,
      );
    }

    await this.moveToMemberCollection(
      session,
      product,
      newMember,
      updateProductDto,
      product.assignedEmail || '',
    );
  }

  // Método específico para manejar actualizaciones de emails desconocidos
  private async handleUnknownEmailUpdate(
    session: any,
    product: ProductDocument,
    updateProductDto: UpdateProductDto,
  ) {
    const updatedFields = this.getUpdatedFields(product, updateProductDto);

    if (updatedFields.assignedEmail === '') {
      updatedFields.lastAssigned = product.assignedEmail;
    }

    await this.productRepository.updateOne(
      { _id: product._id },
      { $set: updatedFields },
      { session, runValidators: true, new: true, omitUndefined: true },
    );
  }

  // Método para eliminar un producto de un miembro
  private async removeProductFromMember(
    session: any,
    product: ProductDocument,
    memberEmail: string,
  ) {
    const member =
      await this.memberService.findByEmailNotThrowError(memberEmail);
    if (member) {
      const productIndex = member.products.findIndex(
        (prod) => prod._id!.toString() === product._id!.toString(),
      );
      if (productIndex !== -1) {
        member.products.splice(productIndex, 1);
        await member.save({ session });
      }
    }
  }

  // Método para mover un producto de la colección de products al array de products de un miembro
  private async moveToMemberCollection(
    session: any,
    product: ProductDocument,
    newMember: MemberDocument,
    updateProductDto: UpdateProductDto,
    lastAssigned: string,
  ) {
    // Eliminar el producto del miembro anterior
    if (product.assignedEmail) {
      await this.removeProductFromMember(
        session,
        product,
        product.assignedEmail,
      );
    }

    const updateData = {
      _id: product._id,
      name: updateProductDto.name || product.name,
      category: product.category,
      attributes: updateProductDto.attributes || product.attributes,
      status: updateProductDto.status || product.status,
      // recoverable: product.recoverable,
      recoverable:
        updateProductDto.recoverable !== undefined
          ? updateProductDto.recoverable
          : product.recoverable,
      serialNumber: updateProductDto.serialNumber || product.serialNumber,
      assignedEmail: updateProductDto.assignedEmail,
      assignedMember: updateProductDto.assignedMember,
      acquisitionDate:
        updateProductDto.acquisitionDate || product.acquisitionDate,
      location: updateProductDto.location || product.location,
      isDeleted: product.isDeleted,
      lastAssigned: lastAssigned,
    };
    newMember.products.push(updateData);
    await newMember.save({ session });

    await this.productRepository
      .findByIdAndDelete(product._id)
      .session(session);
  }

  // Metodo para mover un producto de un miembro a la colección de productos
  private async moveToProductsCollection(
    session: any,
    product: ProductDocument,
    member: MemberDocument,
    updateProductDto: UpdateProductDto,
  ) {
    const productIndex = member.products.findIndex(
      (prod) => prod._id!.toString() === product._id!.toString(),
    );
    if (productIndex !== -1) {
      member.products.splice(productIndex, 1);
      await member.save({ session });
    } else {
      throw new Error('Product not found in member collection');
    }

    const updateData = {
      _id: product._id,
      name: updateProductDto.name || product.name,
      category: product.category,
      attributes: updateProductDto.attributes || product.attributes,
      status: updateProductDto.status || product.status,
      // recoverable: product.recoverable,
      recoverable:
        updateProductDto.recoverable !== undefined
          ? updateProductDto.recoverable
          : product.recoverable,
      serialNumber: updateProductDto.serialNumber || product.serialNumber,
      assignedEmail: '',
      assignedMember: '',
      lastAssigned: member.email,
      acquisitionDate:
        updateProductDto.acquisitionDate || product.acquisitionDate,
      location: updateProductDto.location || product.location,
      isDeleted: product.isDeleted,
    };
    await this.productRepository.create([updateData], { session });
  }

  // Método para actualizar los atributos del producto
  private async updateProductAttributes(
    session: any,
    product: ProductDocument,
    updateProductDto: UpdateProductDto,
    currentLocation: 'products' | 'members',
    member?: MemberDocument,
  ) {
    const updatedFields = this.getUpdatedFields(product, updateProductDto);

    if (
      product.assignedEmail &&
      !(await this.memberService.findByEmailNotThrowError(
        product.assignedEmail,
      ))
    ) {
      updatedFields.lastAssigned = product.assignedEmail;
    }

    if (currentLocation === 'products') {
      await this.productRepository.updateOne(
        { _id: product._id },
        { $set: updatedFields },
        { session, runValidators: true, new: true, omitUndefined: true },
      );
    } else if (currentLocation === 'members' && member) {
      const productIndex = member.products.findIndex(
        (prod) => prod._id!.toString() === product._id!.toString(),
      );
      if (productIndex !== -1) {
        Object.assign(member.products[productIndex], updatedFields);
        await member.save({ session });
      }
    }
  }

  async update(
    id: ObjectId,
    updateProductDto: UpdateProductDto,
    tenantName: string,
  ) {
    const session = await this.connection.startSession();
    session.startTransaction();

    try {
      const product = await this.productRepository
        .findById(id)
        .session(session);

      if (product) {
<<<<<<< HEAD
        // const recoverableConfig =
=======
>>>>>>> 52930b2f
        await this.getRecoverableConfigForTenant(tenantName);

        // let isRecoverable: boolean;

        const isRecoverable =
          updateProductDto.recoverable !== undefined
            ? updateProductDto.recoverable
            : product.recoverable;

        // Caso en que el producto tiene un assignedEmail desconocido y se deben actualizar los atributos
        if (
          product.assignedEmail &&
          !(await this.memberService.findByEmailNotThrowError(
            product.assignedEmail,
          ))
        ) {
          if (
            !updateProductDto.assignedEmail ||
            updateProductDto.assignedEmail === product.assignedEmail
          ) {
            await this.handleUnknownEmailUpdate(session, product, {
              ...updateProductDto,
              recoverable: isRecoverable,
            });
          } else if (
            updateProductDto.assignedEmail &&
            updateProductDto.assignedEmail !== 'none'
          ) {
            await this.handleUnknownEmailToMemberUpdate(session, product, {
              ...updateProductDto,
              recoverable: isRecoverable,
            });
          } else {
            await this.updateProductAttributes(
              session,
              product,
              { ...updateProductDto, recoverable: isRecoverable },
              'products',
            );
          }
        } else {
          // Manejar la reasignación del producto
          if (
            updateProductDto.assignedEmail &&
            updateProductDto.assignedEmail !== 'none' &&
            updateProductDto.assignedEmail !== product.assignedEmail
          ) {
            const newMember = await this.memberService.findByEmailNotThrowError(
              updateProductDto.assignedEmail,
            );
            if (newMember) {
              await this.moveToMemberCollection(
                session,
                product,
                newMember,
                { ...updateProductDto, recoverable: isRecoverable },
                product.assignedEmail || '',
              );
            } else {
              throw new NotFoundException(
                `Member with email "${updateProductDto.assignedEmail}" not found`,
              );
            }
          } else if (
            updateProductDto.assignedEmail === '' &&
            product.assignedEmail !== ''
          ) {
            await this.handleProductUnassignment(session, product, {
              ...updateProductDto,
              recoverable: isRecoverable,
            });
          } else {
            await this.updateProductAttributes(
              session,
              product,
              { ...updateProductDto, recoverable: isRecoverable },
              'products',
            );
          }
        }

        await session.commitTransaction();
        session.endSession();
        return { message: `Product with id "${id}" updated successfully` };
      } else {
        const memberProduct = await this.memberService.getProductByMembers(
          id,
          session,
        );

        if (memberProduct?.product) {
          const member = memberProduct.member;
          // const recoverableConfig =
          await this.getRecoverableConfigForTenant(tenantName);
          const isRecoverable =
            updateProductDto.recoverable !== undefined
              ? updateProductDto.recoverable
              : memberProduct.product.recoverable;

          if (
            updateProductDto.assignedEmail &&
            updateProductDto.assignedEmail !== member.email
          ) {
            const newMember = await this.memberService.findByEmailNotThrowError(
              updateProductDto.assignedEmail,
            );
            if (newMember) {
              await this.moveToMemberCollection(
                session,
                memberProduct.product as ProductDocument,
                newMember,
                { ...updateProductDto, recoverable: isRecoverable },
                member.email,
              );
            } else {
              throw new NotFoundException(
                `Member with email "${updateProductDto.assignedEmail}" not found`,
              );
            }
          } else if (updateProductDto.assignedEmail === '') {
            await this.handleProductUnassignment(
              session,
              memberProduct.product as ProductDocument,
              { ...updateProductDto, recoverable: isRecoverable },
              member,
            );
          } else {
            await this.updateProductAttributes(
              session,
              memberProduct.product as ProductDocument,
              { ...updateProductDto, recoverable: isRecoverable },
              'members',
              member,
            );
          }

          await session.commitTransaction();
          session.endSession();
          return { message: `Product with id "${id}" updated successfully` };
        } else {
          throw new NotFoundException(`Product with id "${id}" not found`);
        }
      }
    } catch (error) {
      await session.abortTransaction();
      session.endSession();
      throw error;
    }
  }

  // Nueva función para manejar la desasignación del producto
  private async handleProductUnassignment(
    session: any,
    product: ProductDocument,
    updateProductDto: UpdateProductDto,
    currentMember?: MemberDocument,
  ) {
    if (currentMember) {
      await this.moveToProductsCollection(
        session,
        product,
        currentMember,
        updateProductDto,
      );
    } else {
      await this.updateProductAttributes(
        session,
        product,
        updateProductDto,
        'products',
      );
    }
  }

  async softDelete(id: ObjectId) {
    const session = await this.connection.startSession();
    let retries = 0;
    const maxRetries = 3;

    while (retries < maxRetries) {
      try {
        session.startTransaction();
        const product = await this.productRepository
          .findById(id)
          .session(session);

        if (product) {
          product.status = 'Deprecated';
          product.isDeleted = true;
          await product.save();
          await this.productRepository.softDelete({ _id: id }, { session });

          await session.commitTransaction();
          session.endSession();

          return { message: `Product with id ${id} has been soft deleted` };
        }

        const memberProduct = await this.memberService.getProductByMembers(id);

        if (memberProduct && memberProduct.product) {
          await this.productRepository.create(
            [
              {
                _id: memberProduct.product._id,
                name: memberProduct.product.name,
                attributes: memberProduct.product.attributes,
                category: memberProduct.product.category,
                assignedEmail: memberProduct.product.assignedEmail,
                assignedMember: memberProduct.product.assignedMember,
                acquisitionDate: memberProduct.product.acquisitionDate,
                deleteAt: memberProduct.product.deleteAt,
                isDeleted: true,
                location: memberProduct.product.location,
                recoverable: memberProduct.product.recoverable,
                serialNumber: memberProduct.product.serialNumber,
                lastAssigned: memberProduct.member.email,
                status: 'Deprecated',
              },
            ],
            { session },
          );

          await this.productRepository.softDelete({ _id: id }, { session });

          const memberId = memberProduct.member._id;
          await this.memberService.deleteProductFromMember(
            memberId,
            id,
            session,
          );

          await session.commitTransaction();
          session.endSession();

          return { message: `Product with id ${id} has been soft deleted` };
        }
        throw new NotFoundException(`Product with id "${id}" not found`);
      } catch (error) {
        console.error(
          `Error en softDelete para el producto con id ${id}:`,
          error,
        );

        if (error.message.includes('catalog changes')) {
          retries++;
          console.log(`Reintento ${retries}/${maxRetries} para softDelete`);
          await session.abortTransaction();
          continue;
        }

        await session.abortTransaction();
        session.endSession();
        throw error;
      }
    }
    throw new InternalServerErrorException(
      `Failed to soft delete product after ${maxRetries} retries`,
    );
  }

  private getAttributeValue(attributes: Attribute[], key: string): string {
    const attribute = attributes.find((attr) => attr.key === key);
    return attribute && typeof attribute.value === 'string'
      ? attribute.value
      : '';
  }

  private formatDate(date: string | Date | undefined | null): string {
    if (!date) return '';
    const parsedDate = new Date(date);
    if (isNaN(parsedDate.getTime())) return '';
    const day = String(parsedDate.getDate()).padStart(2, '0');
    const month = String(parsedDate.getMonth() + 1).padStart(2, '0');
    const year = parsedDate.getFullYear();
    return `${day}/${month}/${year}`;
  }

  async getDeprecatedProducts(): Promise<ProductDocument[]> {
    return this.productRepository.find({
      status: 'Deprecated',
      isDeleted: true,
    });
  }

  async exportProductsCsv(res: Response) {
    const allProducts = (await this.tableGrouping()) as {
      products: ProductDocument[];
    }[];

    const deprecatedProducts = await this.getDeprecatedProducts();

    const products = allProducts
      .map((group) => group.products)
      .flat()
      .concat(deprecatedProducts);

    const csvFields = [
      { label: 'Category', value: 'category' },
      { label: 'Recoverable', value: 'recoverable' },
      { label: 'Name', value: 'name' },
      { label: 'Acquisition Date', value: 'acquisitionDate' },
      { label: 'Brand', value: 'brand' },
      { label: 'Model', value: 'model' },
      { label: 'Color', value: 'color' },
      { label: 'Screen', value: 'screen' },
      { label: 'Keyboard Language', value: 'keyboardLanguage' },
      { label: 'Processor', value: 'processor' },
      { label: 'RAM', value: 'ram' },
      { label: 'Storage', value: 'storage' },
      { label: 'GPU', value: 'gpu' },
      { label: 'Serial Number', value: 'serialNumber' },
      { label: 'Assigned Member', value: 'assignedMember' },
      { label: 'Assigned Email', value: 'assignedEmail' },
      { label: 'Location', value: 'location' },
      { label: 'Status', value: 'status' },
    ];

    const productsFormatted = products.map((product) => ({
      category: product.category,
      recoverable: product.recoverable ? 'yes' : 'no',
      name: product.name,
      acquisitionDate: this.formatDate(new Date(product.acquisitionDate || '')),
      brand: this.getAttributeValue(product.attributes, 'brand'),
      model: this.getAttributeValue(product.attributes, 'model'),
      color: this.getAttributeValue(product.attributes, 'color'),
      screen: this.getAttributeValue(product.attributes, 'screen'),
      keyboardLanguage: this.getAttributeValue(
        product.attributes,
        'keyboardLanguage',
      ),
      processor: this.getAttributeValue(product.attributes, 'processor'),
      ram: this.getAttributeValue(product.attributes, 'ram'),
      storage: this.getAttributeValue(product.attributes, 'storage'),
      gpu: this.getAttributeValue(product.attributes, 'gpu'),
      serialNumber: product.serialNumber,
      assignedMember: product.assignedMember,
      assignedEmail: product.assignedEmail,
      location: product.location,
      status: product.status,
    }));

    const csvParser = new Parser({ fields: csvFields });
    const csvData = csvParser.parse(productsFormatted);

    res.header('Content-Type', 'text/csv');
    res.attachment('products_report.csv');
    res.send(csvData);
  }
}
<|MERGE_RESOLUTION|>--- conflicted
+++ resolved
@@ -1,1166 +1,1162 @@
-import {
-  Inject,
-  Injectable,
-  InternalServerErrorException,
-  NotFoundException,
-} from '@nestjs/common';
-import { Model, ObjectId, Types } from 'mongoose';
-import { ProductDocument } from './schemas/product.schema';
-import { CreateProductDto, UpdateProductDto } from './dto';
-import { SoftDeleteModel } from 'soft-delete-plugin-mongoose';
-import { BadRequestException } from '@nestjs/common';
-import { MembersService } from 'src/members/members.service';
-import { TenantsService } from 'src/tenants/tenants.service';
-import { Attribute } from './interfaces/product.interface';
-import { InjectConnection } from '@nestjs/mongoose';
-import { Connection } from 'mongoose';
-import { MemberDocument } from 'src/members/schemas/member.schema';
-import { Response } from 'express';
-import { Parser } from 'json2csv';
-
-export interface ProductModel
-  extends Model<ProductDocument>,
-    SoftDeleteModel<ProductDocument> {}
-
-@Injectable()
-export class ProductsService {
-  constructor(
-    @Inject('PRODUCT_MODEL')
-    private readonly productRepository: ProductModel,
-    private readonly memberService: MembersService,
-    private readonly tenantsService: TenantsService,
-    @InjectConnection() private readonly connection: Connection,
-  ) {}
-
-  private normalizeProductData(product: CreateProductDto) {
-    return {
-      ...product,
-      name: product.name
-        ?.trim()
-        .toLowerCase()
-        .replace(/\b\w/g, (char) => char.toUpperCase()),
-      assignedEmail: product.assignedEmail
-        ? product.assignedEmail.toLowerCase()
-        : undefined,
-    };
-  }
-
-  private getFullName(member: any): string {
-    if (member && member.firstName && member.lastName) {
-      return `${member.firstName} ${member.lastName}`;
-    }
-    return '';
-  }
-
-  private async validateSerialNumber(serialNumber: string) {
-    if (!serialNumber || serialNumber.trim() === '') {
-      return;
-    }
-
-    const productWithSameSerialNumber = await this.productRepository.findOne({
-      serialNumber,
-    });
-    const memberProductWithSameSerialNumber =
-      await this.memberService.findProductBySerialNumber(serialNumber);
-
-    if (productWithSameSerialNumber || memberProductWithSameSerialNumber) {
-      throw new BadRequestException('Serial Number already exists');
-    }
-  }
-
-  private async getRecoverableConfigForTenant(
-    tenantName: string,
-  ): Promise<Map<string, boolean>> {
-    const user = await this.tenantsService.getByTenantName(tenantName);
-
-    if (user && user.isRecoverableConfig) {
-      return user.isRecoverableConfig;
-    }
-    console.log(
-      `No se encontró la configuración de isRecoverable para el tenant: ${tenantName}`,
-    );
-    return new Map([
-      ['Merchandising', false],
-      ['Computer', true],
-      ['Monitor', true],
-      ['Audio', true],
-      ['Peripherals', true],
-      ['Other', true],
-    ]);
-  }
-
-  async create(createProductDto: CreateProductDto, tenantName: string) {
-    const normalizedProduct = this.normalizeProductData(createProductDto);
-    const { assignedEmail, serialNumber, ...rest } = normalizedProduct;
-
-    const recoverableConfig =
-      await this.getRecoverableConfigForTenant(tenantName);
-
-    const isRecoverable =
-      createProductDto.recoverable !== undefined
-        ? createProductDto.recoverable
-        : recoverableConfig.get(createProductDto.category) ?? false;
-
-    if (serialNumber && serialNumber.trim() !== '') {
-      await this.validateSerialNumber(serialNumber);
-    }
-
-    const createData =
-      serialNumber && serialNumber.trim() !== ''
-        ? { ...rest, serialNumber }
-        : rest;
-
-    let assignedMember = '';
-
-    if (assignedEmail) {
-      const member = await this.memberService.assignProduct(
-        assignedEmail,
-        createData,
-      );
-
-      if (member) {
-        assignedMember = this.getFullName(member);
-        return member.products.at(-1);
-      }
-    }
-
-    const newProduct = await this.productRepository.create({
-      ...createData,
-      assignedEmail,
-      assignedMember: assignedMember || this.getFullName(createProductDto),
-      recoverable: isRecoverable,
-    });
-
-    return newProduct;
-  }
-
-  async bulkCreate(createProductDtos: CreateProductDto[], tenantName: string) {
-    const session = await this.connection.startSession();
-    session.startTransaction();
-
-    try {
-      const normalizedProducts = createProductDtos.map(
-        this.normalizeProductData,
-      );
-
-      const recoverableConfig =
-        await this.getRecoverableConfigForTenant(tenantName);
-
-      const productsWithSerialNumbers = normalizedProducts.filter(
-        (product) => product.serialNumber,
-      );
-      const seenSerialNumbers = new Set<string>();
-      const duplicates = new Set<string>();
-
-      productsWithSerialNumbers.forEach((product) => {
-        if (product.serialNumber) {
-          if (seenSerialNumbers.has(product.serialNumber)) {
-            duplicates.add(product.serialNumber);
-          } else {
-            seenSerialNumbers.add(product.serialNumber);
-          }
-        }
-      });
-
-      if (duplicates.size > 0) {
-        throw new BadRequestException(`Serial Number already exists`);
-      }
-
-      for (const product of normalizedProducts) {
-        const { serialNumber, category, recoverable } = product;
-
-        const isRecoverable =
-          recoverable !== undefined
-            ? recoverable
-            : recoverableConfig.get(category) || false;
-
-        product.recoverable = isRecoverable;
-
-        if (serialNumber && serialNumber.trim() !== '') {
-          await this.validateSerialNumber(serialNumber);
-        }
-      }
-
-      const createData = normalizedProducts.map((product) => {
-        const { serialNumber, ...rest } = product;
-        return serialNumber && serialNumber.trim() !== ''
-          ? { ...rest, serialNumber }
-          : rest;
-      });
-
-      const productsWithIds = createData.map((product) => {
-        return {
-          ...product,
-          _id: new Types.ObjectId(),
-        };
-      });
-
-      const productsWithoutAssignedEmail = productsWithIds.filter(
-        (product) => !product.assignedEmail,
-      );
-
-      const productsWithAssignedEmail = productsWithIds.filter(
-        (product) => product.assignedEmail,
-      );
-
-      const createdProducts: ProductDocument[] = [];
-
-      const assignProductPromises = productsWithAssignedEmail.map(
-        async (product) => {
-          if (product.assignedEmail) {
-            const member = await this.memberService.findByEmailNotThrowError(
-              product.assignedEmail,
-            );
-
-            if (member) {
-              const productDocument = new this.productRepository(
-                product,
-              ) as ProductDocument;
-              productDocument.assignedMember = this.getFullName(member);
-              member.products.push(productDocument);
-              await member.save({ session });
-              await this.productRepository
-                .deleteOne({ _id: product._id })
-                .session(session);
-              createdProducts.push(productDocument);
-            } else {
-              const createdProduct = await this.productRepository.create(
-                [product],
-                { session },
-              );
-              createdProducts.push(...createdProduct);
-            }
-          }
-        },
-      );
-
-      const insertManyPromise = this.productRepository.insertMany(
-        productsWithoutAssignedEmail,
-        { session },
-      );
-
-      const createdProductsWithoutAssignedEmail = await insertManyPromise;
-      createdProducts.push(...createdProductsWithoutAssignedEmail);
-
-      await Promise.all(assignProductPromises);
-
-      await session.commitTransaction();
-      session.endSession();
-
-      return createdProducts;
-    } catch (error) {
-      await session.abortTransaction();
-      session.endSession();
-      if (error instanceof BadRequestException) {
-        throw new BadRequestException(`Serial Number already exists`);
-      } else {
-        throw new InternalServerErrorException();
-      }
-    }
-  }
-
-  async tableGrouping() {
-    const productsFromRepository = await this.productRepository.find({
-      isDeleted: false,
-    });
-
-    const productsFromMembers =
-      await this.memberService.getAllProductsWithMembers();
-
-    const allProducts = [...productsFromRepository, ...productsFromMembers];
-
-    const productsWithFilteredAttributes = allProducts.map((product) => {
-      const {
-        _id,
-        category,
-        name,
-        attributes,
-        status,
-        acquisitionDate,
-        assignedEmail,
-        assignedMember,
-        deleteAt,
-        isDeleted,
-        lastAssigned,
-        location,
-        recoverable,
-        serialNumber,
-      } = product;
-      const filteredAttributes = attributes.filter(
-        (attribute: Attribute) =>
-          attribute.key !== 'keyboardLanguage' && attribute.key !== 'gpu',
-      );
-
-      return {
-        _id,
-        category,
-        name,
-        attributes,
-        status,
-        acquisitionDate,
-        assignedEmail,
-        assignedMember,
-        deleteAt,
-        isDeleted,
-        lastAssigned,
-        location,
-        recoverable,
-        serialNumber,
-        filteredAttributes,
-      };
-    });
-
-    const groupedProducts = productsWithFilteredAttributes.reduce(
-      (acc, product) => {
-        let key: string;
-
-        switch (product.category) {
-          case 'Merchandising':
-            const colorValue = product.attributes.find(
-              (attr) => attr.key === 'color',
-            )?.value;
-            key = JSON.stringify({
-              category: product.category,
-              name: product.name,
-              color: colorValue,
-            });
-            break;
-
-          case 'Computer':
-            const computerBrand = product.filteredAttributes.find(
-              (attr) => attr.key === 'brand',
-            )?.value;
-            const computerModel = product.filteredAttributes.find(
-              (attr) => attr.key === 'model',
-            )?.value;
-            const computerProcessor = product.filteredAttributes.find(
-              (attr) => attr.key === 'processor',
-            )?.value;
-            const computerRam = product.filteredAttributes.find(
-              (attr) => attr.key === 'ram',
-            )?.value;
-            const computerStorage = product.filteredAttributes.find(
-              (attr) => attr.key === 'storage',
-            )?.value;
-            const computerScreen = product.filteredAttributes.find(
-              (attr) => attr.key === 'screen',
-            )?.value;
-
-            key = JSON.stringify({
-              category: product.category,
-              brand: computerBrand,
-              model: computerModel,
-              name: computerModel === 'Other' ? product.name : undefined,
-              processor: computerProcessor,
-              ram: computerRam,
-              storage: computerStorage,
-              screen: computerScreen,
-            });
-            break;
-
-          case 'Monitor':
-            const monitorBrand = product.filteredAttributes.find(
-              (attr) => attr.key === 'brand',
-            )?.value;
-            const monitorModel = product.filteredAttributes.find(
-              (attr) => attr.key === 'model',
-            )?.value;
-            const monitorScreen = product.filteredAttributes.find(
-              (attr) => attr.key === 'screen',
-            )?.value;
-
-            key = JSON.stringify({
-              category: product.category,
-              brand: monitorBrand,
-              model: monitorModel,
-              name: monitorModel === 'Other' ? product.name : undefined,
-              screen: monitorScreen,
-            });
-            break;
-
-          case 'Audio':
-            const audioBrand = product.filteredAttributes.find(
-              (attr) => attr.key === 'brand',
-            )?.value;
-            const audioModel = product.filteredAttributes.find(
-              (attr) => attr.key === 'model',
-            )?.value;
-
-            key = JSON.stringify({
-              category: product.category,
-              brand: audioBrand,
-              model: audioModel,
-              name: audioModel === 'Other' ? product.name : undefined,
-            });
-            break;
-
-          case 'Peripherals':
-            const peripheralsBrand = product.filteredAttributes.find(
-              (attr) => attr.key === 'brand',
-            )?.value;
-            const peripheralsModel = product.filteredAttributes.find(
-              (attr) => attr.key === 'model',
-            )?.value;
-
-            key = JSON.stringify({
-              category: product.category,
-              brand: peripheralsBrand,
-              model: peripheralsModel,
-              name: peripheralsModel === 'Other' ? product.name : undefined,
-            });
-            break;
-
-          case 'Other':
-            const otherBrand = product.filteredAttributes.find(
-              (attr) => attr.key === 'brand',
-            )?.value;
-            const otherModel = product.filteredAttributes.find(
-              (attr) => attr.key === 'model',
-            )?.value;
-
-            key = JSON.stringify({
-              category: product.category,
-              brand: otherBrand,
-              model: otherModel,
-              name: otherModel === 'Other' ? product.name : undefined,
-            });
-            break;
-
-          default:
-            key = JSON.stringify({
-              category: product.category,
-              name: product.name,
-            });
-            break;
-        }
-
-        if (!acc[key]) {
-          acc[key] = {
-            category: product.category,
-            products: [],
-          };
-        }
-
-        acc[key].products.push(product);
-        return acc;
-      },
-      {},
-    );
-
-    const result = Object.values(groupedProducts);
-
-    // return result;
-    // Ordenar los productos: primero los de categoría "Computer" y luego el resto por orden alfabético de categoría
-
-    const sortedResult = result
-      // @ts-expect-error as @ts-ignore
-      .filter((group) => group.category === 'Computer')
-      .concat(
-        result
-          // @ts-expect-error as @ts-ignore
-          .filter((group) => group.category !== 'Computer')
-          // @ts-expect-error as @ts-ignore
-          .sort((a, b) => a.category.localeCompare(b.category)),
-      );
-
-    return sortedResult;
-  }
-
-  async findById(id: ObjectId) {
-    const product = await this.productRepository.findById(id);
-
-    if (product) {
-      if (product.isDeleted) {
-        throw new NotFoundException(`Product with id "${id}" not found`);
-      }
-
-      return product;
-    }
-
-    const memberProduct = await this.memberService.getProductByMembers(id);
-
-    if (memberProduct?.product) {
-      if (memberProduct?.product.isDeleted) {
-        throw new NotFoundException(`Product with id "${id}" not found`);
-      }
-
-      return memberProduct.product;
-    }
-
-    throw new NotFoundException(`Product with id "${id}" not found`);
-  }
-
-  private filterMembers(
-    members: MemberDocument[],
-    currentEmail: string | null,
-    includeNone: boolean = false,
-  ) {
-    const filteredMembers = members
-      .filter((member) => member.email !== currentEmail && !member.$isDeleted())
-      .map((member) => ({
-        email: member.email,
-        name: `${member.firstName} ${member.lastName}`,
-        team: member.team,
-      }));
-    if (includeNone) {
-      filteredMembers.push({
-        email: 'none',
-        name: 'None',
-        team: undefined as Types.ObjectId | undefined,
-      });
-    }
-    return filteredMembers;
-  }
-
-  async getProductForReassign(productId: ObjectId) {
-    let product: ProductDocument | null =
-      await this.productRepository.findById(productId);
-    let currentMember: MemberDocument | null = null;
-    let isUnknownEmail = false;
-
-    if (!product) {
-      const memberProduct =
-        await this.memberService.getProductByMembers(productId);
-      if (!memberProduct) {
-        throw new NotFoundException(`Product with id "${productId}" not found`);
-      }
-      product = memberProduct.product as ProductDocument;
-      currentMember = memberProduct.member as MemberDocument;
-    } else {
-      if (product.assignedEmail) {
-        currentMember = await this.memberService.findByEmailNotThrowError(
-          product.assignedEmail,
-        );
-        if (!currentMember) {
-          isUnknownEmail = true;
-        }
-      }
-    }
-
-    const members = await this.memberService.findAll();
-    let options;
-
-    if (isUnknownEmail) {
-      options = this.filterMembers(members, null);
-    } else {
-      options = this.filterMembers(members, product?.assignedEmail || null);
-    }
-
-    return { product, options, currentMember };
-  }
-
-  async getProductForAssign(productId: ObjectId) {
-    const product = await this.productRepository.findById(productId);
-    if (!product) {
-      throw new NotFoundException(`Product with id "${productId}" not found`);
-    }
-
-    const members = await this.memberService.findAll();
-
-    const options = this.filterMembers(members, null);
-
-    return { product, options };
-  }
-
-  async updateMultipleProducts(
-    productsToUpdate: { id: ObjectId; product: any }[],
-    tenantName: string,
-  ) {
-    const session = await this.connection.startSession();
-    session.startTransaction();
-
-    try {
-      for (const { id, product } of productsToUpdate) {
-        const updateProductDto = { ...product };
-
-        await this.update(id, { ...updateProductDto }, tenantName);
-      }
-
-      await session.commitTransaction();
-    } catch (error) {
-      await session.abortTransaction();
-      throw error;
-    } finally {
-      session.endSession();
-    }
-  }
-
-  async reassignProduct(
-    id: ObjectId,
-    updateProductDto: UpdateProductDto,
-    tenantName: string,
-  ) {
-    if (updateProductDto.assignedEmail === 'none') {
-      updateProductDto.assignedEmail = '';
-    }
-    return this.update(id, updateProductDto, tenantName);
-  }
-
-  private getUpdatedFields(
-    product: ProductDocument,
-    updateProductDto: UpdateProductDto,
-  ) {
-    const updatedFields: any = {};
-    for (const key in updateProductDto) {
-      if (
-        updateProductDto[key] !== undefined &&
-        updateProductDto[key] !== product[key]
-      ) {
-        updatedFields[key] = updateProductDto[key];
-      }
-    }
-    return updatedFields;
-  }
-
-  // Método específico para manejar el caso de mover un producto con email desconocido a un miembro
-  private async handleUnknownEmailToMemberUpdate(
-    session: any,
-    product: ProductDocument,
-    updateProductDto: UpdateProductDto,
-  ) {
-    const newMember = await this.memberService.findByEmailNotThrowError(
-      updateProductDto.assignedEmail!,
-    );
-
-    if (!newMember) {
-      throw new NotFoundException(
-        `Member with email "${updateProductDto.assignedEmail}" not found`,
-      );
-    }
-
-    await this.moveToMemberCollection(
-      session,
-      product,
-      newMember,
-      updateProductDto,
-      product.assignedEmail || '',
-    );
-  }
-
-  // Método específico para manejar actualizaciones de emails desconocidos
-  private async handleUnknownEmailUpdate(
-    session: any,
-    product: ProductDocument,
-    updateProductDto: UpdateProductDto,
-  ) {
-    const updatedFields = this.getUpdatedFields(product, updateProductDto);
-
-    if (updatedFields.assignedEmail === '') {
-      updatedFields.lastAssigned = product.assignedEmail;
-    }
-
-    await this.productRepository.updateOne(
-      { _id: product._id },
-      { $set: updatedFields },
-      { session, runValidators: true, new: true, omitUndefined: true },
-    );
-  }
-
-  // Método para eliminar un producto de un miembro
-  private async removeProductFromMember(
-    session: any,
-    product: ProductDocument,
-    memberEmail: string,
-  ) {
-    const member =
-      await this.memberService.findByEmailNotThrowError(memberEmail);
-    if (member) {
-      const productIndex = member.products.findIndex(
-        (prod) => prod._id!.toString() === product._id!.toString(),
-      );
-      if (productIndex !== -1) {
-        member.products.splice(productIndex, 1);
-        await member.save({ session });
-      }
-    }
-  }
-
-  // Método para mover un producto de la colección de products al array de products de un miembro
-  private async moveToMemberCollection(
-    session: any,
-    product: ProductDocument,
-    newMember: MemberDocument,
-    updateProductDto: UpdateProductDto,
-    lastAssigned: string,
-  ) {
-    // Eliminar el producto del miembro anterior
-    if (product.assignedEmail) {
-      await this.removeProductFromMember(
-        session,
-        product,
-        product.assignedEmail,
-      );
-    }
-
-    const updateData = {
-      _id: product._id,
-      name: updateProductDto.name || product.name,
-      category: product.category,
-      attributes: updateProductDto.attributes || product.attributes,
-      status: updateProductDto.status || product.status,
-      // recoverable: product.recoverable,
-      recoverable:
-        updateProductDto.recoverable !== undefined
-          ? updateProductDto.recoverable
-          : product.recoverable,
-      serialNumber: updateProductDto.serialNumber || product.serialNumber,
-      assignedEmail: updateProductDto.assignedEmail,
-      assignedMember: updateProductDto.assignedMember,
-      acquisitionDate:
-        updateProductDto.acquisitionDate || product.acquisitionDate,
-      location: updateProductDto.location || product.location,
-      isDeleted: product.isDeleted,
-      lastAssigned: lastAssigned,
-    };
-    newMember.products.push(updateData);
-    await newMember.save({ session });
-
-    await this.productRepository
-      .findByIdAndDelete(product._id)
-      .session(session);
-  }
-
-  // Metodo para mover un producto de un miembro a la colección de productos
-  private async moveToProductsCollection(
-    session: any,
-    product: ProductDocument,
-    member: MemberDocument,
-    updateProductDto: UpdateProductDto,
-  ) {
-    const productIndex = member.products.findIndex(
-      (prod) => prod._id!.toString() === product._id!.toString(),
-    );
-    if (productIndex !== -1) {
-      member.products.splice(productIndex, 1);
-      await member.save({ session });
-    } else {
-      throw new Error('Product not found in member collection');
-    }
-
-    const updateData = {
-      _id: product._id,
-      name: updateProductDto.name || product.name,
-      category: product.category,
-      attributes: updateProductDto.attributes || product.attributes,
-      status: updateProductDto.status || product.status,
-      // recoverable: product.recoverable,
-      recoverable:
-        updateProductDto.recoverable !== undefined
-          ? updateProductDto.recoverable
-          : product.recoverable,
-      serialNumber: updateProductDto.serialNumber || product.serialNumber,
-      assignedEmail: '',
-      assignedMember: '',
-      lastAssigned: member.email,
-      acquisitionDate:
-        updateProductDto.acquisitionDate || product.acquisitionDate,
-      location: updateProductDto.location || product.location,
-      isDeleted: product.isDeleted,
-    };
-    await this.productRepository.create([updateData], { session });
-  }
-
-  // Método para actualizar los atributos del producto
-  private async updateProductAttributes(
-    session: any,
-    product: ProductDocument,
-    updateProductDto: UpdateProductDto,
-    currentLocation: 'products' | 'members',
-    member?: MemberDocument,
-  ) {
-    const updatedFields = this.getUpdatedFields(product, updateProductDto);
-
-    if (
-      product.assignedEmail &&
-      !(await this.memberService.findByEmailNotThrowError(
-        product.assignedEmail,
-      ))
-    ) {
-      updatedFields.lastAssigned = product.assignedEmail;
-    }
-
-    if (currentLocation === 'products') {
-      await this.productRepository.updateOne(
-        { _id: product._id },
-        { $set: updatedFields },
-        { session, runValidators: true, new: true, omitUndefined: true },
-      );
-    } else if (currentLocation === 'members' && member) {
-      const productIndex = member.products.findIndex(
-        (prod) => prod._id!.toString() === product._id!.toString(),
-      );
-      if (productIndex !== -1) {
-        Object.assign(member.products[productIndex], updatedFields);
-        await member.save({ session });
-      }
-    }
-  }
-
-  async update(
-    id: ObjectId,
-    updateProductDto: UpdateProductDto,
-    tenantName: string,
-  ) {
-    const session = await this.connection.startSession();
-    session.startTransaction();
-
-    try {
-      const product = await this.productRepository
-        .findById(id)
-        .session(session);
-
-      if (product) {
-<<<<<<< HEAD
-        // const recoverableConfig =
-=======
->>>>>>> 52930b2f
-        await this.getRecoverableConfigForTenant(tenantName);
-
-        // let isRecoverable: boolean;
-
-        const isRecoverable =
-          updateProductDto.recoverable !== undefined
-            ? updateProductDto.recoverable
-            : product.recoverable;
-
-        // Caso en que el producto tiene un assignedEmail desconocido y se deben actualizar los atributos
-        if (
-          product.assignedEmail &&
-          !(await this.memberService.findByEmailNotThrowError(
-            product.assignedEmail,
-          ))
-        ) {
-          if (
-            !updateProductDto.assignedEmail ||
-            updateProductDto.assignedEmail === product.assignedEmail
-          ) {
-            await this.handleUnknownEmailUpdate(session, product, {
-              ...updateProductDto,
-              recoverable: isRecoverable,
-            });
-          } else if (
-            updateProductDto.assignedEmail &&
-            updateProductDto.assignedEmail !== 'none'
-          ) {
-            await this.handleUnknownEmailToMemberUpdate(session, product, {
-              ...updateProductDto,
-              recoverable: isRecoverable,
-            });
-          } else {
-            await this.updateProductAttributes(
-              session,
-              product,
-              { ...updateProductDto, recoverable: isRecoverable },
-              'products',
-            );
-          }
-        } else {
-          // Manejar la reasignación del producto
-          if (
-            updateProductDto.assignedEmail &&
-            updateProductDto.assignedEmail !== 'none' &&
-            updateProductDto.assignedEmail !== product.assignedEmail
-          ) {
-            const newMember = await this.memberService.findByEmailNotThrowError(
-              updateProductDto.assignedEmail,
-            );
-            if (newMember) {
-              await this.moveToMemberCollection(
-                session,
-                product,
-                newMember,
-                { ...updateProductDto, recoverable: isRecoverable },
-                product.assignedEmail || '',
-              );
-            } else {
-              throw new NotFoundException(
-                `Member with email "${updateProductDto.assignedEmail}" not found`,
-              );
-            }
-          } else if (
-            updateProductDto.assignedEmail === '' &&
-            product.assignedEmail !== ''
-          ) {
-            await this.handleProductUnassignment(session, product, {
-              ...updateProductDto,
-              recoverable: isRecoverable,
-            });
-          } else {
-            await this.updateProductAttributes(
-              session,
-              product,
-              { ...updateProductDto, recoverable: isRecoverable },
-              'products',
-            );
-          }
-        }
-
-        await session.commitTransaction();
-        session.endSession();
-        return { message: `Product with id "${id}" updated successfully` };
-      } else {
-        const memberProduct = await this.memberService.getProductByMembers(
-          id,
-          session,
-        );
-
-        if (memberProduct?.product) {
-          const member = memberProduct.member;
-          // const recoverableConfig =
-          await this.getRecoverableConfigForTenant(tenantName);
-          const isRecoverable =
-            updateProductDto.recoverable !== undefined
-              ? updateProductDto.recoverable
-              : memberProduct.product.recoverable;
-
-          if (
-            updateProductDto.assignedEmail &&
-            updateProductDto.assignedEmail !== member.email
-          ) {
-            const newMember = await this.memberService.findByEmailNotThrowError(
-              updateProductDto.assignedEmail,
-            );
-            if (newMember) {
-              await this.moveToMemberCollection(
-                session,
-                memberProduct.product as ProductDocument,
-                newMember,
-                { ...updateProductDto, recoverable: isRecoverable },
-                member.email,
-              );
-            } else {
-              throw new NotFoundException(
-                `Member with email "${updateProductDto.assignedEmail}" not found`,
-              );
-            }
-          } else if (updateProductDto.assignedEmail === '') {
-            await this.handleProductUnassignment(
-              session,
-              memberProduct.product as ProductDocument,
-              { ...updateProductDto, recoverable: isRecoverable },
-              member,
-            );
-          } else {
-            await this.updateProductAttributes(
-              session,
-              memberProduct.product as ProductDocument,
-              { ...updateProductDto, recoverable: isRecoverable },
-              'members',
-              member,
-            );
-          }
-
-          await session.commitTransaction();
-          session.endSession();
-          return { message: `Product with id "${id}" updated successfully` };
-        } else {
-          throw new NotFoundException(`Product with id "${id}" not found`);
-        }
-      }
-    } catch (error) {
-      await session.abortTransaction();
-      session.endSession();
-      throw error;
-    }
-  }
-
-  // Nueva función para manejar la desasignación del producto
-  private async handleProductUnassignment(
-    session: any,
-    product: ProductDocument,
-    updateProductDto: UpdateProductDto,
-    currentMember?: MemberDocument,
-  ) {
-    if (currentMember) {
-      await this.moveToProductsCollection(
-        session,
-        product,
-        currentMember,
-        updateProductDto,
-      );
-    } else {
-      await this.updateProductAttributes(
-        session,
-        product,
-        updateProductDto,
-        'products',
-      );
-    }
-  }
-
-  async softDelete(id: ObjectId) {
-    const session = await this.connection.startSession();
-    let retries = 0;
-    const maxRetries = 3;
-
-    while (retries < maxRetries) {
-      try {
-        session.startTransaction();
-        const product = await this.productRepository
-          .findById(id)
-          .session(session);
-
-        if (product) {
-          product.status = 'Deprecated';
-          product.isDeleted = true;
-          await product.save();
-          await this.productRepository.softDelete({ _id: id }, { session });
-
-          await session.commitTransaction();
-          session.endSession();
-
-          return { message: `Product with id ${id} has been soft deleted` };
-        }
-
-        const memberProduct = await this.memberService.getProductByMembers(id);
-
-        if (memberProduct && memberProduct.product) {
-          await this.productRepository.create(
-            [
-              {
-                _id: memberProduct.product._id,
-                name: memberProduct.product.name,
-                attributes: memberProduct.product.attributes,
-                category: memberProduct.product.category,
-                assignedEmail: memberProduct.product.assignedEmail,
-                assignedMember: memberProduct.product.assignedMember,
-                acquisitionDate: memberProduct.product.acquisitionDate,
-                deleteAt: memberProduct.product.deleteAt,
-                isDeleted: true,
-                location: memberProduct.product.location,
-                recoverable: memberProduct.product.recoverable,
-                serialNumber: memberProduct.product.serialNumber,
-                lastAssigned: memberProduct.member.email,
-                status: 'Deprecated',
-              },
-            ],
-            { session },
-          );
-
-          await this.productRepository.softDelete({ _id: id }, { session });
-
-          const memberId = memberProduct.member._id;
-          await this.memberService.deleteProductFromMember(
-            memberId,
-            id,
-            session,
-          );
-
-          await session.commitTransaction();
-          session.endSession();
-
-          return { message: `Product with id ${id} has been soft deleted` };
-        }
-        throw new NotFoundException(`Product with id "${id}" not found`);
-      } catch (error) {
-        console.error(
-          `Error en softDelete para el producto con id ${id}:`,
-          error,
-        );
-
-        if (error.message.includes('catalog changes')) {
-          retries++;
-          console.log(`Reintento ${retries}/${maxRetries} para softDelete`);
-          await session.abortTransaction();
-          continue;
-        }
-
-        await session.abortTransaction();
-        session.endSession();
-        throw error;
-      }
-    }
-    throw new InternalServerErrorException(
-      `Failed to soft delete product after ${maxRetries} retries`,
-    );
-  }
-
-  private getAttributeValue(attributes: Attribute[], key: string): string {
-    const attribute = attributes.find((attr) => attr.key === key);
-    return attribute && typeof attribute.value === 'string'
-      ? attribute.value
-      : '';
-  }
-
-  private formatDate(date: string | Date | undefined | null): string {
-    if (!date) return '';
-    const parsedDate = new Date(date);
-    if (isNaN(parsedDate.getTime())) return '';
-    const day = String(parsedDate.getDate()).padStart(2, '0');
-    const month = String(parsedDate.getMonth() + 1).padStart(2, '0');
-    const year = parsedDate.getFullYear();
-    return `${day}/${month}/${year}`;
-  }
-
-  async getDeprecatedProducts(): Promise<ProductDocument[]> {
-    return this.productRepository.find({
-      status: 'Deprecated',
-      isDeleted: true,
-    });
-  }
-
-  async exportProductsCsv(res: Response) {
-    const allProducts = (await this.tableGrouping()) as {
-      products: ProductDocument[];
-    }[];
-
-    const deprecatedProducts = await this.getDeprecatedProducts();
-
-    const products = allProducts
-      .map((group) => group.products)
-      .flat()
-      .concat(deprecatedProducts);
-
-    const csvFields = [
-      { label: 'Category', value: 'category' },
-      { label: 'Recoverable', value: 'recoverable' },
-      { label: 'Name', value: 'name' },
-      { label: 'Acquisition Date', value: 'acquisitionDate' },
-      { label: 'Brand', value: 'brand' },
-      { label: 'Model', value: 'model' },
-      { label: 'Color', value: 'color' },
-      { label: 'Screen', value: 'screen' },
-      { label: 'Keyboard Language', value: 'keyboardLanguage' },
-      { label: 'Processor', value: 'processor' },
-      { label: 'RAM', value: 'ram' },
-      { label: 'Storage', value: 'storage' },
-      { label: 'GPU', value: 'gpu' },
-      { label: 'Serial Number', value: 'serialNumber' },
-      { label: 'Assigned Member', value: 'assignedMember' },
-      { label: 'Assigned Email', value: 'assignedEmail' },
-      { label: 'Location', value: 'location' },
-      { label: 'Status', value: 'status' },
-    ];
-
-    const productsFormatted = products.map((product) => ({
-      category: product.category,
-      recoverable: product.recoverable ? 'yes' : 'no',
-      name: product.name,
-      acquisitionDate: this.formatDate(new Date(product.acquisitionDate || '')),
-      brand: this.getAttributeValue(product.attributes, 'brand'),
-      model: this.getAttributeValue(product.attributes, 'model'),
-      color: this.getAttributeValue(product.attributes, 'color'),
-      screen: this.getAttributeValue(product.attributes, 'screen'),
-      keyboardLanguage: this.getAttributeValue(
-        product.attributes,
-        'keyboardLanguage',
-      ),
-      processor: this.getAttributeValue(product.attributes, 'processor'),
-      ram: this.getAttributeValue(product.attributes, 'ram'),
-      storage: this.getAttributeValue(product.attributes, 'storage'),
-      gpu: this.getAttributeValue(product.attributes, 'gpu'),
-      serialNumber: product.serialNumber,
-      assignedMember: product.assignedMember,
-      assignedEmail: product.assignedEmail,
-      location: product.location,
-      status: product.status,
-    }));
-
-    const csvParser = new Parser({ fields: csvFields });
-    const csvData = csvParser.parse(productsFormatted);
-
-    res.header('Content-Type', 'text/csv');
-    res.attachment('products_report.csv');
-    res.send(csvData);
-  }
-}
+import {
+  Inject,
+  Injectable,
+  InternalServerErrorException,
+  NotFoundException,
+} from '@nestjs/common';
+import { Model, ObjectId, Types } from 'mongoose';
+import { ProductDocument } from './schemas/product.schema';
+import { CreateProductDto, UpdateProductDto } from './dto';
+import { SoftDeleteModel } from 'soft-delete-plugin-mongoose';
+import { BadRequestException } from '@nestjs/common';
+import { MembersService } from 'src/members/members.service';
+import { TenantsService } from 'src/tenants/tenants.service';
+import { Attribute } from './interfaces/product.interface';
+import { InjectConnection } from '@nestjs/mongoose';
+import { Connection } from 'mongoose';
+import { MemberDocument } from 'src/members/schemas/member.schema';
+import { Response } from 'express';
+import { Parser } from 'json2csv';
+
+export interface ProductModel
+  extends Model<ProductDocument>,
+    SoftDeleteModel<ProductDocument> {}
+
+@Injectable()
+export class ProductsService {
+  constructor(
+    @Inject('PRODUCT_MODEL')
+    private readonly productRepository: ProductModel,
+    private readonly memberService: MembersService,
+    private readonly tenantsService: TenantsService,
+    @InjectConnection() private readonly connection: Connection,
+  ) {}
+
+  private normalizeProductData(product: CreateProductDto) {
+    return {
+      ...product,
+      name: product.name
+        ?.trim()
+        .toLowerCase()
+        .replace(/\b\w/g, (char) => char.toUpperCase()),
+      assignedEmail: product.assignedEmail
+        ? product.assignedEmail.toLowerCase()
+        : undefined,
+    };
+  }
+
+  private getFullName(member: any): string {
+    if (member && member.firstName && member.lastName) {
+      return `${member.firstName} ${member.lastName}`;
+    }
+    return '';
+  }
+
+  private async validateSerialNumber(serialNumber: string) {
+    if (!serialNumber || serialNumber.trim() === '') {
+      return;
+    }
+
+    const productWithSameSerialNumber = await this.productRepository.findOne({
+      serialNumber,
+    });
+    const memberProductWithSameSerialNumber =
+      await this.memberService.findProductBySerialNumber(serialNumber);
+
+    if (productWithSameSerialNumber || memberProductWithSameSerialNumber) {
+      throw new BadRequestException('Serial Number already exists');
+    }
+  }
+
+  private async getRecoverableConfigForTenant(
+    tenantName: string,
+  ): Promise<Map<string, boolean>> {
+    const user = await this.tenantsService.getByTenantName(tenantName);
+
+    if (user && user.isRecoverableConfig) {
+      return user.isRecoverableConfig;
+    }
+    console.log(
+      `No se encontró la configuración de isRecoverable para el tenant: ${tenantName}`,
+    );
+    return new Map([
+      ['Merchandising', false],
+      ['Computer', true],
+      ['Monitor', true],
+      ['Audio', true],
+      ['Peripherals', true],
+      ['Other', true],
+    ]);
+  }
+
+  async create(createProductDto: CreateProductDto, tenantName: string) {
+    const normalizedProduct = this.normalizeProductData(createProductDto);
+    const { assignedEmail, serialNumber, ...rest } = normalizedProduct;
+
+    const recoverableConfig =
+      await this.getRecoverableConfigForTenant(tenantName);
+
+    const isRecoverable =
+      createProductDto.recoverable !== undefined
+        ? createProductDto.recoverable
+        : recoverableConfig.get(createProductDto.category) ?? false;
+
+    if (serialNumber && serialNumber.trim() !== '') {
+      await this.validateSerialNumber(serialNumber);
+    }
+
+    const createData =
+      serialNumber && serialNumber.trim() !== ''
+        ? { ...rest, serialNumber }
+        : rest;
+
+    let assignedMember = '';
+
+    if (assignedEmail) {
+      const member = await this.memberService.assignProduct(
+        assignedEmail,
+        createData,
+      );
+
+      if (member) {
+        assignedMember = this.getFullName(member);
+        return member.products.at(-1);
+      }
+    }
+
+    const newProduct = await this.productRepository.create({
+      ...createData,
+      assignedEmail,
+      assignedMember: assignedMember || this.getFullName(createProductDto),
+      recoverable: isRecoverable,
+    });
+
+    return newProduct;
+  }
+
+  async bulkCreate(createProductDtos: CreateProductDto[], tenantName: string) {
+    const session = await this.connection.startSession();
+    session.startTransaction();
+
+    try {
+      const normalizedProducts = createProductDtos.map(
+        this.normalizeProductData,
+      );
+
+      const recoverableConfig =
+        await this.getRecoverableConfigForTenant(tenantName);
+
+      const productsWithSerialNumbers = normalizedProducts.filter(
+        (product) => product.serialNumber,
+      );
+      const seenSerialNumbers = new Set<string>();
+      const duplicates = new Set<string>();
+
+      productsWithSerialNumbers.forEach((product) => {
+        if (product.serialNumber) {
+          if (seenSerialNumbers.has(product.serialNumber)) {
+            duplicates.add(product.serialNumber);
+          } else {
+            seenSerialNumbers.add(product.serialNumber);
+          }
+        }
+      });
+
+      if (duplicates.size > 0) {
+        throw new BadRequestException(`Serial Number already exists`);
+      }
+
+      for (const product of normalizedProducts) {
+        const { serialNumber, category, recoverable } = product;
+
+        const isRecoverable =
+          recoverable !== undefined
+            ? recoverable
+            : recoverableConfig.get(category) || false;
+
+        product.recoverable = isRecoverable;
+
+        if (serialNumber && serialNumber.trim() !== '') {
+          await this.validateSerialNumber(serialNumber);
+        }
+      }
+
+      const createData = normalizedProducts.map((product) => {
+        const { serialNumber, ...rest } = product;
+        return serialNumber && serialNumber.trim() !== ''
+          ? { ...rest, serialNumber }
+          : rest;
+      });
+
+      const productsWithIds = createData.map((product) => {
+        return {
+          ...product,
+          _id: new Types.ObjectId(),
+        };
+      });
+
+      const productsWithoutAssignedEmail = productsWithIds.filter(
+        (product) => !product.assignedEmail,
+      );
+
+      const productsWithAssignedEmail = productsWithIds.filter(
+        (product) => product.assignedEmail,
+      );
+
+      const createdProducts: ProductDocument[] = [];
+
+      const assignProductPromises = productsWithAssignedEmail.map(
+        async (product) => {
+          if (product.assignedEmail) {
+            const member = await this.memberService.findByEmailNotThrowError(
+              product.assignedEmail,
+            );
+
+            if (member) {
+              const productDocument = new this.productRepository(
+                product,
+              ) as ProductDocument;
+              productDocument.assignedMember = this.getFullName(member);
+              member.products.push(productDocument);
+              await member.save({ session });
+              await this.productRepository
+                .deleteOne({ _id: product._id })
+                .session(session);
+              createdProducts.push(productDocument);
+            } else {
+              const createdProduct = await this.productRepository.create(
+                [product],
+                { session },
+              );
+              createdProducts.push(...createdProduct);
+            }
+          }
+        },
+      );
+
+      const insertManyPromise = this.productRepository.insertMany(
+        productsWithoutAssignedEmail,
+        { session },
+      );
+
+      const createdProductsWithoutAssignedEmail = await insertManyPromise;
+      createdProducts.push(...createdProductsWithoutAssignedEmail);
+
+      await Promise.all(assignProductPromises);
+
+      await session.commitTransaction();
+      session.endSession();
+
+      return createdProducts;
+    } catch (error) {
+      await session.abortTransaction();
+      session.endSession();
+      if (error instanceof BadRequestException) {
+        throw new BadRequestException(`Serial Number already exists`);
+      } else {
+        throw new InternalServerErrorException();
+      }
+    }
+  }
+
+  async tableGrouping() {
+    const productsFromRepository = await this.productRepository.find({
+      isDeleted: false,
+    });
+
+    const productsFromMembers =
+      await this.memberService.getAllProductsWithMembers();
+
+    const allProducts = [...productsFromRepository, ...productsFromMembers];
+
+    const productsWithFilteredAttributes = allProducts.map((product) => {
+      const {
+        _id,
+        category,
+        name,
+        attributes,
+        status,
+        acquisitionDate,
+        assignedEmail,
+        assignedMember,
+        deleteAt,
+        isDeleted,
+        lastAssigned,
+        location,
+        recoverable,
+        serialNumber,
+      } = product;
+      const filteredAttributes = attributes.filter(
+        (attribute: Attribute) =>
+          attribute.key !== 'keyboardLanguage' && attribute.key !== 'gpu',
+      );
+
+      return {
+        _id,
+        category,
+        name,
+        attributes,
+        status,
+        acquisitionDate,
+        assignedEmail,
+        assignedMember,
+        deleteAt,
+        isDeleted,
+        lastAssigned,
+        location,
+        recoverable,
+        serialNumber,
+        filteredAttributes,
+      };
+    });
+
+    const groupedProducts = productsWithFilteredAttributes.reduce(
+      (acc, product) => {
+        let key: string;
+
+        switch (product.category) {
+          case 'Merchandising':
+            const colorValue = product.attributes.find(
+              (attr) => attr.key === 'color',
+            )?.value;
+            key = JSON.stringify({
+              category: product.category,
+              name: product.name,
+              color: colorValue,
+            });
+            break;
+
+          case 'Computer':
+            const computerBrand = product.filteredAttributes.find(
+              (attr) => attr.key === 'brand',
+            )?.value;
+            const computerModel = product.filteredAttributes.find(
+              (attr) => attr.key === 'model',
+            )?.value;
+            const computerProcessor = product.filteredAttributes.find(
+              (attr) => attr.key === 'processor',
+            )?.value;
+            const computerRam = product.filteredAttributes.find(
+              (attr) => attr.key === 'ram',
+            )?.value;
+            const computerStorage = product.filteredAttributes.find(
+              (attr) => attr.key === 'storage',
+            )?.value;
+            const computerScreen = product.filteredAttributes.find(
+              (attr) => attr.key === 'screen',
+            )?.value;
+
+            key = JSON.stringify({
+              category: product.category,
+              brand: computerBrand,
+              model: computerModel,
+              name: computerModel === 'Other' ? product.name : undefined,
+              processor: computerProcessor,
+              ram: computerRam,
+              storage: computerStorage,
+              screen: computerScreen,
+            });
+            break;
+
+          case 'Monitor':
+            const monitorBrand = product.filteredAttributes.find(
+              (attr) => attr.key === 'brand',
+            )?.value;
+            const monitorModel = product.filteredAttributes.find(
+              (attr) => attr.key === 'model',
+            )?.value;
+            const monitorScreen = product.filteredAttributes.find(
+              (attr) => attr.key === 'screen',
+            )?.value;
+
+            key = JSON.stringify({
+              category: product.category,
+              brand: monitorBrand,
+              model: monitorModel,
+              name: monitorModel === 'Other' ? product.name : undefined,
+              screen: monitorScreen,
+            });
+            break;
+
+          case 'Audio':
+            const audioBrand = product.filteredAttributes.find(
+              (attr) => attr.key === 'brand',
+            )?.value;
+            const audioModel = product.filteredAttributes.find(
+              (attr) => attr.key === 'model',
+            )?.value;
+
+            key = JSON.stringify({
+              category: product.category,
+              brand: audioBrand,
+              model: audioModel,
+              name: audioModel === 'Other' ? product.name : undefined,
+            });
+            break;
+
+          case 'Peripherals':
+            const peripheralsBrand = product.filteredAttributes.find(
+              (attr) => attr.key === 'brand',
+            )?.value;
+            const peripheralsModel = product.filteredAttributes.find(
+              (attr) => attr.key === 'model',
+            )?.value;
+
+            key = JSON.stringify({
+              category: product.category,
+              brand: peripheralsBrand,
+              model: peripheralsModel,
+              name: peripheralsModel === 'Other' ? product.name : undefined,
+            });
+            break;
+
+          case 'Other':
+            const otherBrand = product.filteredAttributes.find(
+              (attr) => attr.key === 'brand',
+            )?.value;
+            const otherModel = product.filteredAttributes.find(
+              (attr) => attr.key === 'model',
+            )?.value;
+
+            key = JSON.stringify({
+              category: product.category,
+              brand: otherBrand,
+              model: otherModel,
+              name: otherModel === 'Other' ? product.name : undefined,
+            });
+            break;
+
+          default:
+            key = JSON.stringify({
+              category: product.category,
+              name: product.name,
+            });
+            break;
+        }
+
+        if (!acc[key]) {
+          acc[key] = {
+            category: product.category,
+            products: [],
+          };
+        }
+
+        acc[key].products.push(product);
+        return acc;
+      },
+      {},
+    );
+
+    const result = Object.values(groupedProducts);
+
+    // return result;
+    // Ordenar los productos: primero los de categoría "Computer" y luego el resto por orden alfabético de categoría
+
+    const sortedResult = result
+      // @ts-expect-error as @ts-ignore
+      .filter((group) => group.category === 'Computer')
+      .concat(
+        result
+          // @ts-expect-error as @ts-ignore
+          .filter((group) => group.category !== 'Computer')
+          // @ts-expect-error as @ts-ignore
+          .sort((a, b) => a.category.localeCompare(b.category)),
+      );
+
+    return sortedResult;
+  }
+
+  async findById(id: ObjectId) {
+    const product = await this.productRepository.findById(id);
+
+    if (product) {
+      if (product.isDeleted) {
+        throw new NotFoundException(`Product with id "${id}" not found`);
+      }
+
+      return product;
+    }
+
+    const memberProduct = await this.memberService.getProductByMembers(id);
+
+    if (memberProduct?.product) {
+      if (memberProduct?.product.isDeleted) {
+        throw new NotFoundException(`Product with id "${id}" not found`);
+      }
+
+      return memberProduct.product;
+    }
+
+    throw new NotFoundException(`Product with id "${id}" not found`);
+  }
+
+  private filterMembers(
+    members: MemberDocument[],
+    currentEmail: string | null,
+    includeNone: boolean = false,
+  ) {
+    const filteredMembers = members
+      .filter((member) => member.email !== currentEmail && !member.$isDeleted())
+      .map((member) => ({
+        email: member.email,
+        name: `${member.firstName} ${member.lastName}`,
+        team: member.team,
+      }));
+    if (includeNone) {
+      filteredMembers.push({
+        email: 'none',
+        name: 'None',
+        team: undefined as Types.ObjectId | undefined,
+      });
+    }
+    return filteredMembers;
+  }
+
+  async getProductForReassign(productId: ObjectId) {
+    let product: ProductDocument | null =
+      await this.productRepository.findById(productId);
+    let currentMember: MemberDocument | null = null;
+    let isUnknownEmail = false;
+
+    if (!product) {
+      const memberProduct =
+        await this.memberService.getProductByMembers(productId);
+      if (!memberProduct) {
+        throw new NotFoundException(`Product with id "${productId}" not found`);
+      }
+      product = memberProduct.product as ProductDocument;
+      currentMember = memberProduct.member as MemberDocument;
+    } else {
+      if (product.assignedEmail) {
+        currentMember = await this.memberService.findByEmailNotThrowError(
+          product.assignedEmail,
+        );
+        if (!currentMember) {
+          isUnknownEmail = true;
+        }
+      }
+    }
+
+    const members = await this.memberService.findAll();
+    let options;
+
+    if (isUnknownEmail) {
+      options = this.filterMembers(members, null);
+    } else {
+      options = this.filterMembers(members, product?.assignedEmail || null);
+    }
+
+    return { product, options, currentMember };
+  }
+
+  async getProductForAssign(productId: ObjectId) {
+    const product = await this.productRepository.findById(productId);
+    if (!product) {
+      throw new NotFoundException(`Product with id "${productId}" not found`);
+    }
+
+    const members = await this.memberService.findAll();
+
+    const options = this.filterMembers(members, null);
+
+    return { product, options };
+  }
+
+  async updateMultipleProducts(
+    productsToUpdate: { id: ObjectId; product: any }[],
+    tenantName: string,
+  ) {
+    const session = await this.connection.startSession();
+    session.startTransaction();
+
+    try {
+      for (const { id, product } of productsToUpdate) {
+        const updateProductDto = { ...product };
+
+        await this.update(id, { ...updateProductDto }, tenantName);
+      }
+
+      await session.commitTransaction();
+    } catch (error) {
+      await session.abortTransaction();
+      throw error;
+    } finally {
+      session.endSession();
+    }
+  }
+
+  async reassignProduct(
+    id: ObjectId,
+    updateProductDto: UpdateProductDto,
+    tenantName: string,
+  ) {
+    if (updateProductDto.assignedEmail === 'none') {
+      updateProductDto.assignedEmail = '';
+    }
+    return this.update(id, updateProductDto, tenantName);
+  }
+
+  private getUpdatedFields(
+    product: ProductDocument,
+    updateProductDto: UpdateProductDto,
+  ) {
+    const updatedFields: any = {};
+    for (const key in updateProductDto) {
+      if (
+        updateProductDto[key] !== undefined &&
+        updateProductDto[key] !== product[key]
+      ) {
+        updatedFields[key] = updateProductDto[key];
+      }
+    }
+    return updatedFields;
+  }
+
+  // Método específico para manejar el caso de mover un producto con email desconocido a un miembro
+  private async handleUnknownEmailToMemberUpdate(
+    session: any,
+    product: ProductDocument,
+    updateProductDto: UpdateProductDto,
+  ) {
+    const newMember = await this.memberService.findByEmailNotThrowError(
+      updateProductDto.assignedEmail!,
+    );
+
+    if (!newMember) {
+      throw new NotFoundException(
+        `Member with email "${updateProductDto.assignedEmail}" not found`,
+      );
+    }
+
+    await this.moveToMemberCollection(
+      session,
+      product,
+      newMember,
+      updateProductDto,
+      product.assignedEmail || '',
+    );
+  }
+
+  // Método específico para manejar actualizaciones de emails desconocidos
+  private async handleUnknownEmailUpdate(
+    session: any,
+    product: ProductDocument,
+    updateProductDto: UpdateProductDto,
+  ) {
+    const updatedFields = this.getUpdatedFields(product, updateProductDto);
+
+    if (updatedFields.assignedEmail === '') {
+      updatedFields.lastAssigned = product.assignedEmail;
+    }
+
+    await this.productRepository.updateOne(
+      { _id: product._id },
+      { $set: updatedFields },
+      { session, runValidators: true, new: true, omitUndefined: true },
+    );
+  }
+
+  // Método para eliminar un producto de un miembro
+  private async removeProductFromMember(
+    session: any,
+    product: ProductDocument,
+    memberEmail: string,
+  ) {
+    const member =
+      await this.memberService.findByEmailNotThrowError(memberEmail);
+    if (member) {
+      const productIndex = member.products.findIndex(
+        (prod) => prod._id!.toString() === product._id!.toString(),
+      );
+      if (productIndex !== -1) {
+        member.products.splice(productIndex, 1);
+        await member.save({ session });
+      }
+    }
+  }
+
+  // Método para mover un producto de la colección de products al array de products de un miembro
+  private async moveToMemberCollection(
+    session: any,
+    product: ProductDocument,
+    newMember: MemberDocument,
+    updateProductDto: UpdateProductDto,
+    lastAssigned: string,
+  ) {
+    // Eliminar el producto del miembro anterior
+    if (product.assignedEmail) {
+      await this.removeProductFromMember(
+        session,
+        product,
+        product.assignedEmail,
+      );
+    }
+
+    const updateData = {
+      _id: product._id,
+      name: updateProductDto.name || product.name,
+      category: product.category,
+      attributes: updateProductDto.attributes || product.attributes,
+      status: updateProductDto.status || product.status,
+      // recoverable: product.recoverable,
+      recoverable:
+        updateProductDto.recoverable !== undefined
+          ? updateProductDto.recoverable
+          : product.recoverable,
+      serialNumber: updateProductDto.serialNumber || product.serialNumber,
+      assignedEmail: updateProductDto.assignedEmail,
+      assignedMember: updateProductDto.assignedMember,
+      acquisitionDate:
+        updateProductDto.acquisitionDate || product.acquisitionDate,
+      location: updateProductDto.location || product.location,
+      isDeleted: product.isDeleted,
+      lastAssigned: lastAssigned,
+    };
+    newMember.products.push(updateData);
+    await newMember.save({ session });
+
+    await this.productRepository
+      .findByIdAndDelete(product._id)
+      .session(session);
+  }
+
+  // Metodo para mover un producto de un miembro a la colección de productos
+  private async moveToProductsCollection(
+    session: any,
+    product: ProductDocument,
+    member: MemberDocument,
+    updateProductDto: UpdateProductDto,
+  ) {
+    const productIndex = member.products.findIndex(
+      (prod) => prod._id!.toString() === product._id!.toString(),
+    );
+    if (productIndex !== -1) {
+      member.products.splice(productIndex, 1);
+      await member.save({ session });
+    } else {
+      throw new Error('Product not found in member collection');
+    }
+
+    const updateData = {
+      _id: product._id,
+      name: updateProductDto.name || product.name,
+      category: product.category,
+      attributes: updateProductDto.attributes || product.attributes,
+      status: updateProductDto.status || product.status,
+      // recoverable: product.recoverable,
+      recoverable:
+        updateProductDto.recoverable !== undefined
+          ? updateProductDto.recoverable
+          : product.recoverable,
+      serialNumber: updateProductDto.serialNumber || product.serialNumber,
+      assignedEmail: '',
+      assignedMember: '',
+      lastAssigned: member.email,
+      acquisitionDate:
+        updateProductDto.acquisitionDate || product.acquisitionDate,
+      location: updateProductDto.location || product.location,
+      isDeleted: product.isDeleted,
+    };
+    await this.productRepository.create([updateData], { session });
+  }
+
+  // Método para actualizar los atributos del producto
+  private async updateProductAttributes(
+    session: any,
+    product: ProductDocument,
+    updateProductDto: UpdateProductDto,
+    currentLocation: 'products' | 'members',
+    member?: MemberDocument,
+  ) {
+    const updatedFields = this.getUpdatedFields(product, updateProductDto);
+
+    if (
+      product.assignedEmail &&
+      !(await this.memberService.findByEmailNotThrowError(
+        product.assignedEmail,
+      ))
+    ) {
+      updatedFields.lastAssigned = product.assignedEmail;
+    }
+
+    if (currentLocation === 'products') {
+      await this.productRepository.updateOne(
+        { _id: product._id },
+        { $set: updatedFields },
+        { session, runValidators: true, new: true, omitUndefined: true },
+      );
+    } else if (currentLocation === 'members' && member) {
+      const productIndex = member.products.findIndex(
+        (prod) => prod._id!.toString() === product._id!.toString(),
+      );
+      if (productIndex !== -1) {
+        Object.assign(member.products[productIndex], updatedFields);
+        await member.save({ session });
+      }
+    }
+  }
+
+  async update(
+    id: ObjectId,
+    updateProductDto: UpdateProductDto,
+    tenantName: string,
+  ) {
+    const session = await this.connection.startSession();
+    session.startTransaction();
+
+    try {
+      const product = await this.productRepository
+        .findById(id)
+        .session(session);
+
+      if (product) {
+        await this.getRecoverableConfigForTenant(tenantName);
+
+        // let isRecoverable: boolean;
+
+        const isRecoverable =
+          updateProductDto.recoverable !== undefined
+            ? updateProductDto.recoverable
+            : product.recoverable;
+
+        // Caso en que el producto tiene un assignedEmail desconocido y se deben actualizar los atributos
+        if (
+          product.assignedEmail &&
+          !(await this.memberService.findByEmailNotThrowError(
+            product.assignedEmail,
+          ))
+        ) {
+          if (
+            !updateProductDto.assignedEmail ||
+            updateProductDto.assignedEmail === product.assignedEmail
+          ) {
+            await this.handleUnknownEmailUpdate(session, product, {
+              ...updateProductDto,
+              recoverable: isRecoverable,
+            });
+          } else if (
+            updateProductDto.assignedEmail &&
+            updateProductDto.assignedEmail !== 'none'
+          ) {
+            await this.handleUnknownEmailToMemberUpdate(session, product, {
+              ...updateProductDto,
+              recoverable: isRecoverable,
+            });
+          } else {
+            await this.updateProductAttributes(
+              session,
+              product,
+              { ...updateProductDto, recoverable: isRecoverable },
+              'products',
+            );
+          }
+        } else {
+          // Manejar la reasignación del producto
+          if (
+            updateProductDto.assignedEmail &&
+            updateProductDto.assignedEmail !== 'none' &&
+            updateProductDto.assignedEmail !== product.assignedEmail
+          ) {
+            const newMember = await this.memberService.findByEmailNotThrowError(
+              updateProductDto.assignedEmail,
+            );
+            if (newMember) {
+              await this.moveToMemberCollection(
+                session,
+                product,
+                newMember,
+                { ...updateProductDto, recoverable: isRecoverable },
+                product.assignedEmail || '',
+              );
+            } else {
+              throw new NotFoundException(
+                `Member with email "${updateProductDto.assignedEmail}" not found`,
+              );
+            }
+          } else if (
+            updateProductDto.assignedEmail === '' &&
+            product.assignedEmail !== ''
+          ) {
+            await this.handleProductUnassignment(session, product, {
+              ...updateProductDto,
+              recoverable: isRecoverable,
+            });
+          } else {
+            await this.updateProductAttributes(
+              session,
+              product,
+              { ...updateProductDto, recoverable: isRecoverable },
+              'products',
+            );
+          }
+        }
+
+        await session.commitTransaction();
+        session.endSession();
+        return { message: `Product with id "${id}" updated successfully` };
+      } else {
+        const memberProduct = await this.memberService.getProductByMembers(
+          id,
+          session,
+        );
+
+        if (memberProduct?.product) {
+          const member = memberProduct.member;
+          // const recoverableConfig =
+          await this.getRecoverableConfigForTenant(tenantName);
+          const isRecoverable =
+            updateProductDto.recoverable !== undefined
+              ? updateProductDto.recoverable
+              : memberProduct.product.recoverable;
+
+          if (
+            updateProductDto.assignedEmail &&
+            updateProductDto.assignedEmail !== member.email
+          ) {
+            const newMember = await this.memberService.findByEmailNotThrowError(
+              updateProductDto.assignedEmail,
+            );
+            if (newMember) {
+              await this.moveToMemberCollection(
+                session,
+                memberProduct.product as ProductDocument,
+                newMember,
+                { ...updateProductDto, recoverable: isRecoverable },
+                member.email,
+              );
+            } else {
+              throw new NotFoundException(
+                `Member with email "${updateProductDto.assignedEmail}" not found`,
+              );
+            }
+          } else if (updateProductDto.assignedEmail === '') {
+            await this.handleProductUnassignment(
+              session,
+              memberProduct.product as ProductDocument,
+              { ...updateProductDto, recoverable: isRecoverable },
+              member,
+            );
+          } else {
+            await this.updateProductAttributes(
+              session,
+              memberProduct.product as ProductDocument,
+              { ...updateProductDto, recoverable: isRecoverable },
+              'members',
+              member,
+            );
+          }
+
+          await session.commitTransaction();
+          session.endSession();
+          return { message: `Product with id "${id}" updated successfully` };
+        } else {
+          throw new NotFoundException(`Product with id "${id}" not found`);
+        }
+      }
+    } catch (error) {
+      await session.abortTransaction();
+      session.endSession();
+      throw error;
+    }
+  }
+
+  // Nueva función para manejar la desasignación del producto
+  private async handleProductUnassignment(
+    session: any,
+    product: ProductDocument,
+    updateProductDto: UpdateProductDto,
+    currentMember?: MemberDocument,
+  ) {
+    if (currentMember) {
+      await this.moveToProductsCollection(
+        session,
+        product,
+        currentMember,
+        updateProductDto,
+      );
+    } else {
+      await this.updateProductAttributes(
+        session,
+        product,
+        updateProductDto,
+        'products',
+      );
+    }
+  }
+
+  async softDelete(id: ObjectId) {
+    const session = await this.connection.startSession();
+    let retries = 0;
+    const maxRetries = 3;
+
+    while (retries < maxRetries) {
+      try {
+        session.startTransaction();
+        const product = await this.productRepository
+          .findById(id)
+          .session(session);
+
+        if (product) {
+          product.status = 'Deprecated';
+          product.isDeleted = true;
+          await product.save();
+          await this.productRepository.softDelete({ _id: id }, { session });
+
+          await session.commitTransaction();
+          session.endSession();
+
+          return { message: `Product with id ${id} has been soft deleted` };
+        }
+
+        const memberProduct = await this.memberService.getProductByMembers(id);
+
+        if (memberProduct && memberProduct.product) {
+          await this.productRepository.create(
+            [
+              {
+                _id: memberProduct.product._id,
+                name: memberProduct.product.name,
+                attributes: memberProduct.product.attributes,
+                category: memberProduct.product.category,
+                assignedEmail: memberProduct.product.assignedEmail,
+                assignedMember: memberProduct.product.assignedMember,
+                acquisitionDate: memberProduct.product.acquisitionDate,
+                deleteAt: memberProduct.product.deleteAt,
+                isDeleted: true,
+                location: memberProduct.product.location,
+                recoverable: memberProduct.product.recoverable,
+                serialNumber: memberProduct.product.serialNumber,
+                lastAssigned: memberProduct.member.email,
+                status: 'Deprecated',
+              },
+            ],
+            { session },
+          );
+
+          await this.productRepository.softDelete({ _id: id }, { session });
+
+          const memberId = memberProduct.member._id;
+          await this.memberService.deleteProductFromMember(
+            memberId,
+            id,
+            session,
+          );
+
+          await session.commitTransaction();
+          session.endSession();
+
+          return { message: `Product with id ${id} has been soft deleted` };
+        }
+        throw new NotFoundException(`Product with id "${id}" not found`);
+      } catch (error) {
+        console.error(
+          `Error en softDelete para el producto con id ${id}:`,
+          error,
+        );
+
+        if (error.message.includes('catalog changes')) {
+          retries++;
+          console.log(`Reintento ${retries}/${maxRetries} para softDelete`);
+          await session.abortTransaction();
+          continue;
+        }
+
+        await session.abortTransaction();
+        session.endSession();
+        throw error;
+      }
+    }
+    throw new InternalServerErrorException(
+      `Failed to soft delete product after ${maxRetries} retries`,
+    );
+  }
+
+  private getAttributeValue(attributes: Attribute[], key: string): string {
+    const attribute = attributes.find((attr) => attr.key === key);
+    return attribute && typeof attribute.value === 'string'
+      ? attribute.value
+      : '';
+  }
+
+  private formatDate(date: string | Date | undefined | null): string {
+    if (!date) return '';
+    const parsedDate = new Date(date);
+    if (isNaN(parsedDate.getTime())) return '';
+    const day = String(parsedDate.getDate()).padStart(2, '0');
+    const month = String(parsedDate.getMonth() + 1).padStart(2, '0');
+    const year = parsedDate.getFullYear();
+    return `${day}/${month}/${year}`;
+  }
+
+  async getDeprecatedProducts(): Promise<ProductDocument[]> {
+    return this.productRepository.find({
+      status: 'Deprecated',
+      isDeleted: true,
+    });
+  }
+
+  async exportProductsCsv(res: Response) {
+    const allProducts = (await this.tableGrouping()) as {
+      products: ProductDocument[];
+    }[];
+
+    const deprecatedProducts = await this.getDeprecatedProducts();
+
+    const products = allProducts
+      .map((group) => group.products)
+      .flat()
+      .concat(deprecatedProducts);
+
+    const csvFields = [
+      { label: 'Category', value: 'category' },
+      { label: 'Recoverable', value: 'recoverable' },
+      { label: 'Name', value: 'name' },
+      { label: 'Acquisition Date', value: 'acquisitionDate' },
+      { label: 'Brand', value: 'brand' },
+      { label: 'Model', value: 'model' },
+      { label: 'Color', value: 'color' },
+      { label: 'Screen', value: 'screen' },
+      { label: 'Keyboard Language', value: 'keyboardLanguage' },
+      { label: 'Processor', value: 'processor' },
+      { label: 'RAM', value: 'ram' },
+      { label: 'Storage', value: 'storage' },
+      { label: 'GPU', value: 'gpu' },
+      { label: 'Serial Number', value: 'serialNumber' },
+      { label: 'Assigned Member', value: 'assignedMember' },
+      { label: 'Assigned Email', value: 'assignedEmail' },
+      { label: 'Location', value: 'location' },
+      { label: 'Status', value: 'status' },
+    ];
+
+    const productsFormatted = products.map((product) => ({
+      category: product.category,
+      recoverable: product.recoverable ? 'yes' : 'no',
+      name: product.name,
+      acquisitionDate: this.formatDate(new Date(product.acquisitionDate || '')),
+      brand: this.getAttributeValue(product.attributes, 'brand'),
+      model: this.getAttributeValue(product.attributes, 'model'),
+      color: this.getAttributeValue(product.attributes, 'color'),
+      screen: this.getAttributeValue(product.attributes, 'screen'),
+      keyboardLanguage: this.getAttributeValue(
+        product.attributes,
+        'keyboardLanguage',
+      ),
+      processor: this.getAttributeValue(product.attributes, 'processor'),
+      ram: this.getAttributeValue(product.attributes, 'ram'),
+      storage: this.getAttributeValue(product.attributes, 'storage'),
+      gpu: this.getAttributeValue(product.attributes, 'gpu'),
+      serialNumber: product.serialNumber,
+      assignedMember: product.assignedMember,
+      assignedEmail: product.assignedEmail,
+      location: product.location,
+      status: product.status,
+    }));
+
+    const csvParser = new Parser({ fields: csvFields });
+    const csvData = csvParser.parse(productsFormatted);
+
+    res.header('Content-Type', 'text/csv');
+    res.attachment('products_report.csv');
+    res.send(csvData);
+  }
+}