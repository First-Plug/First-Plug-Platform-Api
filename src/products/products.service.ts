import {
  Injectable,
  InternalServerErrorException,
  NotFoundException,
  BadRequestException,
  Logger,
  forwardRef,
  Inject,
} from '@nestjs/common';
import mongoose, {
  ClientSession,
  Connection,
  Model,
  ObjectId,
  Schema,
  Types,
} from 'mongoose';
import {
  Product,
  ProductDocument,
  ProductSchema,
} from './schemas/product.schema';
import { CreateProductDto, UpdateProductDto } from './dto';
import { SoftDeleteModel } from 'soft-delete-plugin-mongoose';

import { TenantsService } from 'src/tenants/tenants.service';
import { Attribute, Status } from './interfaces/product.interface';
import { MemberDocument } from 'src/members/schemas/member.schema';
import { Response } from 'express';
import { Parser } from 'json2csv';
import { HistoryService } from 'src/history/history.service';
import { updateProductPrice } from './helpers/update-price.helper';
import { TenantConnectionService } from 'src/infra/db/tenant-connection.service';
import { ModuleRef } from '@nestjs/core';
import { EventEmitter2 } from '@nestjs/event-emitter';
import { SlackService } from 'src/slack/slack.service';
import { AssignmentsService } from 'src/assignments/assignments.service';
import { EventTypes } from 'src/infra/event-bus/types';
import { TenantModelRegistry } from 'src/infra/db/tenant-model-registry';
import { LogisticsService } from 'src/logistics/logistics.sevice';
<<<<<<< HEAD
import { recordEnhancedAssetHistory } from './helpers/history.helper';
import { GlobalProductSyncService } from './services/global-product-sync.service';
=======
import { normalizeSerialForHistory } from './helpers/history.helper';
import { EventsGateway } from 'src/infra/event-bus/events.gateway';
>>>>>>> 53fdf6ab

export interface ProductModel
  extends Model<ProductDocument>,
    SoftDeleteModel<ProductDocument> {}

@Injectable()
export class ProductsService {
  private readonly logger = new Logger(ProductsService.name);

  /**
   * Helper para sincronizar producto a colección global
   * No falla la operación principal si hay error en sincronización
   */
  private async syncProductToGlobal(
    product: ProductDocument | any,
    tenantName: string,
    sourceCollection: 'products' | 'members' = 'products',
    memberData?: {
      memberId: Types.ObjectId;
      memberEmail: string;
      memberName: string;
      assignedAt?: Date;
    },
    fpWarehouseData?: {
      warehouseId: Types.ObjectId;
      warehouseCountryCode: string;
      warehouseName: string;
      assignedAt?: Date;
      status?: 'STORED' | 'IN_TRANSIT_IN' | 'IN_TRANSIT_OUT';
    },
  ): Promise<void> {
    try {
      // 🔍 [DEBUG] Log para verificar datos de office antes de sincronizar
      console.log(
        `🔄 [SYNC] Sincronizando producto ${product.name} (${product._id}):`,
        {
          location: product.location,
          hasOffice: !!product.office,
          officeData: product.office,
          sourceCollection,
          hasMemberData: !!memberData,
          hasFpWarehouseData: !!fpWarehouseData,
        },
      );
      await this.globalProductSyncService.syncProduct({
        tenantId: tenantName, // Se corregirá automáticamente en GlobalProductSyncService
        tenantName: tenantName,
        originalProductId: product._id as any,
        sourceCollection: sourceCollection,

        // Datos básicos del producto
        name: product.name || '',
        category: product.category,
        status: product.status,
        location: product.location || 'FP warehouse',

        // Convertir atributos a formato string
        attributes:
          product.attributes?.map((attr: any) => ({
            key: attr.key,
            value: String(attr.value),
          })) || [],

        serialNumber: product.serialNumber || undefined,
        assignedEmail: product.assignedEmail,
        assignedMember: product.assignedMember,
        lastAssigned: product.lastAssigned,
        acquisitionDate: product.acquisitionDate,
        price: product.price,
        additionalInfo: product.additionalInfo,
        productCondition: product.productCondition,
        recoverable: product.recoverable,
        fp_shipment: product.fp_shipment,
        activeShipment: product.activeShipment,

        // Datos del member si aplica
        memberData: memberData,

        // Datos del warehouse si aplica
        fpWarehouse: fpWarehouseData,

        // Datos del office si aplica
        office:
          product.office &&
          product.office.officeId &&
          product.office.officeCountryCode &&
          product.office.officeName
            ? {
                officeId: product.office.officeId as any,
                officeCountryCode: product.office.officeCountryCode,
                officeName: product.office.officeName,
                assignedAt: product.office.assignedAt,
                isDefault: product.office.isDefault,
              }
            : undefined,

        sourceUpdatedAt: (product as any).updatedAt || new Date(),
      });
    } catch (error) {
      this.logger.error(
        `❌ Error syncing product ${product._id} to global:`,
        error,
      );
      // No lanzar error para no fallar la operación principal
    }
  }

  constructor(
    private readonly tenantModelRegistry: TenantModelRegistry,
    private tenantsService: TenantsService,
    private readonly historyService: HistoryService,
    private readonly connectionService: TenantConnectionService,
    private readonly moduleRef: ModuleRef,
    private readonly eventEmitter: EventEmitter2,
    private readonly slackService: SlackService,
    private readonly assignmentsService: AssignmentsService,
    @Inject(forwardRef(() => LogisticsService))
    private readonly logisticsService: LogisticsService,
<<<<<<< HEAD
    private readonly globalProductSyncService: GlobalProductSyncService,
=======
    private readonly eventsGateway: EventsGateway,
>>>>>>> 53fdf6ab
  ) {}

  onModuleInit() {
    this.tenantsService = this.moduleRef.get(TenantsService, { strict: false });
    console.log('🧩 TenantsService loaded manually:', !!this.tenantsService);
  }
  private normalizeProductData(product: CreateProductDto) {
    return {
      ...product,
      name: product.name
        ?.trim()
        .toLowerCase()
        .replace(/\b\w/g, (char) => char.toUpperCase()),
      assignedEmail: product.assignedEmail
        ? product.assignedEmail.toLowerCase()
        : undefined,
    };
  }

  private getFullName(member: any): string {
    if (member && member.firstName && member.lastName) {
      return `${member.firstName} ${member.lastName}`;
    }
    return '';
  }

  private async validateSerialNumber(serialNumber: string, tenantName: string) {
    if (!serialNumber || serialNumber.trim() === '') {
      return;
    }
    const ProductModel =
      await this.tenantModelRegistry.getProductModel(tenantName);
    const productWithSameSerialNumber = await ProductModel.findOne({
      serialNumber,
    });
    const memberProductWithSameSerialNumber =
      await this.assignmentsService.findProductBySerialNumber(serialNumber);

    if (productWithSameSerialNumber || memberProductWithSameSerialNumber) {
      throw new BadRequestException('Serial Number already exists');
    }
  }

  private async getRecoverableConfigForTenant(
    tenantName: string,
  ): Promise<Map<string, boolean>> {
    await new Promise((resolve) => process.nextTick(resolve));
    const user = await this.tenantsService.getByTenantName(tenantName);

    if (user && user.isRecoverableConfig) {
      return user.isRecoverableConfig;
    }
    console.log(
      `No se encontró la configuración de isRecoverable para el tenant: ${tenantName}`,
    );
    return new Map([
      ['Merchandising', false],
      ['Computer', true],
      ['Monitor', true],
      ['Audio', true],
      ['Peripherals', true],
      ['Other', true],
    ]);
  }

  isCreatingAction(actionType?: string): boolean {
    return actionType === 'create' || actionType === 'bulkCreate';
  }

  public async determineProductStatus(
    params: {
      fp_shipment?: boolean;
      location?: string;
      assignedEmail?: string;
      productCondition?: string;
    },
    tenantId: string,
    actionType?: string,
    shipmentStatus?: string,
  ): Promise<Status> {
    if (params.fp_shipment === true) {
      if (shipmentStatus) {
        switch (shipmentStatus) {
          case 'In Preparation':
          case 'On The Way':
            return 'In Transit';
          case 'On Hold - Missing Data':
            return 'In Transit - Missing Data';
          case 'Cancelled':
          case 'Received':
            if (params.location === 'Employee' && params.assignedEmail) {
              return 'Delivered';
            }
            break;
        }
      }

      if (params.location === 'Employee' && params.assignedEmail) {
        const member = await this.assignmentsService.findByEmailNotThrowError(
          params.assignedEmail,
          undefined,
          undefined,
          tenantId,
        );
        if (
          member?.address &&
          member.country &&
          member.city &&
          member.zipCode
        ) {
          return 'In Transit';
        } else {
          return 'In Transit - Missing Data';
        }
      }

      if (
        params.location === 'Our office' ||
        params.location === 'FP warehouse'
      ) {
        return 'In Transit';
      }

      return 'In Transit - Missing Data';
    }

    if (params.productCondition === 'Unusable') {
      return 'Unavailable';
    }

    if (params.assignedEmail && params.location === 'Employee') {
      return 'Delivered';
    }

    if (
      params.location === 'FP warehouse' ||
      params.location === 'Our office'
    ) {
      console.log('🧪 Status fallback logic (no shipment):', {
        location: params.location,
        assignedEmail: params.assignedEmail,
        productCondition: params.productCondition,
      });
      return 'Available';
    }

    console.log('🧪 Checking delivered logic:', {
      location: params.location,
      assignedEmail: params.assignedEmail,
      condition: params.productCondition,
    });

    return 'Available';
  }

  async create(
    createProductDto: CreateProductDto,
    tenantName: string,
    userId: string,
  ) {
    await new Promise((resolve) => process.nextTick(resolve));

    // � [DEBUG] Log completo del DTO recibido del frontend
    console.log(
      '📦 [CREATE] DTO recibido del frontend:',
      JSON.stringify(createProductDto, null, 2),
    );

    // �🚫 Validación: Los usuarios normales no pueden crear productos iniciales en FP warehouse
    // (Los movimientos/updates a FP warehouse sí están permitidos)
    if (createProductDto.location === 'FP warehouse') {
      throw new BadRequestException(
        'FP warehouse location is not allowed for initial product creation. Please use "Our office" instead.',
      );
    }

    const ProductModel =
      await this.tenantModelRegistry.getProductModel(tenantName);
    const normalizedProduct = this.normalizeProductData(createProductDto);

    // 🔍 [DEBUG] Log después de normalización
    console.log(
      '🔄 [CREATE] Producto normalizado:',
      JSON.stringify(normalizedProduct, null, 2),
    );

    const {
      assignedEmail,
      serialNumber,
      price,
      productCondition,
      officeId,
      ...rest
    } = normalizedProduct;

    // 🔍 [DEBUG] Log de campos extraídos
    console.log('📋 [CREATE] Campos extraídos:', {
      assignedEmail,
      serialNumber,
      productCondition,
      officeId,
      location: rest.location,
    });

    const recoverableConfig =
      await this.getRecoverableConfigForTenant(tenantName);

    const isRecoverable =
      createProductDto.recoverable !== undefined
        ? createProductDto.recoverable
        : recoverableConfig.get(createProductDto.category) ?? false;

    if (serialNumber && serialNumber.trim() !== '') {
      await this.validateSerialNumber(serialNumber, tenantName);
    }

    let location = rest.location || createProductDto.location;
    let status = rest.status || 'Available';

    if (productCondition === 'Unusable') {
      status = 'Unavailable';
    } else {
      if (assignedEmail && assignedEmail !== 'none') {
        location = 'Employee';
        status = 'Delivered';
      } else if (['FP warehouse', 'Our office'].includes(location)) {
        status = 'Available';
      }
    }

    // Construir objeto office si officeId está presente y location es "Our office"
    let officeData = {};
    console.log('🏢 [CREATE] Office assignment check:', {
      location,
      officeId,
      hasOfficeId: !!officeId,
    });

    if (officeId && location === 'Our office') {
      console.log('🏢 [CREATE] Building office object for officeId:', officeId);
      officeData = await this.assignmentsService.buildOfficeObject(
        officeId as string,
        tenantName,
      );
      console.log('🏢 [CREATE] Office data built:', officeData);
    }

    const createData = {
      ...rest,
      recoverable: isRecoverable,
      serialNumber: serialNumber?.trim() || undefined,
      productCondition: productCondition || 'Optimal',
      additionalInfo: createProductDto.additionalInfo?.trim() || undefined,
      location,
      status,
      ...(price?.amount !== undefined && price?.currencyCode ? { price } : {}),
      ...officeData, // Incluir datos de oficina si existen
    };

    let assignedMember = '';

    if (assignedEmail) {
      const member = await this.assignmentsService.assignProduct(
        assignedEmail,
        createData,
        undefined, // session
        tenantName, // ✅ FIX: Pasar tenantName para sincronización global
      );

      if (member) {
        assignedMember = this.getFullName(member);

        // 📜 HISTORY: Crear registro con formato completo incluyendo country
        const createdProduct = member.products.at(-1) as ProductDocument;
        await recordEnhancedAssetHistory(
          this.historyService,
          'create',
          userId,
          null, // oldProduct
          createdProduct, // newProduct
          undefined, // context
          member.country, // newMemberCountry
          undefined, // oldMemberCountry
        );

        return member.products.at(-1);
      }
    }

    const newProduct = await ProductModel.create({
      ...createData,
      assignedEmail,
      assignedMember: assignedMember || this.getFullName(createProductDto),
      recoverable: isRecoverable,
      productCondition: createData.productCondition,
    });

    // 🔄 SYNC: Sincronizar producto creado a colección global
    await this.syncProductToGlobal(newProduct, tenantName, 'products');

    // 📜 HISTORY: Registrar creación con formato mejorado
    await recordEnhancedAssetHistory(
      this.historyService,
      'create',
      userId,
      null, // oldProduct
      newProduct, // newProduct
    );

    return newProduct;
  }

  async bulkCreate(
    createProductDtos: CreateProductDto[],
    tenantName: string,
    userId: string,
    options?: { isCSVUpload?: boolean },
  ) {
    console.log(`🚀 [bulkCreate] Service called with options:`, options);
    await new Promise((resolve) => process.nextTick(resolve));

    // � [DEBUG] Log inicial del bulk create

    // �🚫 Validación: Los usuarios normales no pueden crear productos iniciales en FP warehouse
    // (Los movimientos/updates a FP warehouse sí están permitidos)
    const fpWarehouseProducts = createProductDtos.filter(
      (dto) => dto.location === 'FP warehouse',
    );
    if (fpWarehouseProducts.length > 0) {
      throw new BadRequestException(
        'FP warehouse location is not allowed for initial product creation via CSV. Please use "Employee" instead.',
      );
    }

    // 🚫 TEMPORAL: Bloquear "Our office" SOLO en CSV hasta próximo release
    // Evita problemas con usuarios que tengan template anterior
    // ✅ PERMITIR "Our office" desde UI Form (por defecto)
    // ❌ BLOQUEAR "Our office" solo cuando source=csv
    const isCSVUpload = options?.isCSVUpload === true;

    console.log(
      `📦 [bulkCreate] isCSVUpload: ${isCSVUpload}, options:`,
      options,
    );

    if (isCSVUpload) {
      const ourOfficeProducts = createProductDtos.filter(
        (dto) => dto.location === 'Our office',
      );
      if (ourOfficeProducts.length > 0) {
        throw new BadRequestException(
          'Our office location is temporarily disabled for CSV uploads. Please use "Employee" instead and assign to offices manually.',
        );
      }
    } else {
      console.log(
        `✅ [bulkCreate] UI Form detected - "Our office" location allowed`,
      );
    }

    const connection = await this.tenantModelRegistry.getConnection(tenantName);
    const ProductModel = connection.model(Product.name, ProductSchema);
    const session = await connection.startSession();
    session.startTransaction();

    try {
      const normalizedProducts = createProductDtos.map(
        this.normalizeProductData,
      );

      const recoverableConfig =
        await this.getRecoverableConfigForTenant(tenantName);

      const productsWithSerialNumbers = normalizedProducts.filter(
        (product) => product.serialNumber,
      );
      const seenSerialNumbers = new Set<string>();
      const duplicates = new Set<string>();

      productsWithSerialNumbers.forEach((product) => {
        if (product.serialNumber) {
          if (seenSerialNumbers.has(product.serialNumber)) {
            duplicates.add(product.serialNumber);
          } else {
            seenSerialNumbers.add(product.serialNumber);
          }
        }
      });

      if (duplicates.size > 0) {
        throw new BadRequestException(`Serial Number already exists`);
      }

      for (const product of normalizedProducts) {
        const { serialNumber, category, recoverable } = product;

        product.productCondition = 'Optimal';

        const isRecoverable =
          recoverable !== undefined
            ? recoverable
            : recoverableConfig.get(category) || false;

        product.recoverable = isRecoverable;

        if (serialNumber && serialNumber.trim() !== '') {
          await this.validateSerialNumber(serialNumber, tenantName);
        }
      }

      const createData = await Promise.all(
        normalizedProducts.map(async (product) => {
          const { serialNumber, officeId, ...rest } = product;

          // ✅ FIX: Usar handleOfficeAssignment para manejar oficina default cuando no hay officeId
          let officeData = {};
          if (product.location === 'Our office') {
            // Si no hay officeId pero location es "Our office", usar oficina default
            const officeAssignment =
              await this.assignmentsService.handleOfficeAssignment(
                officeId as string,
                product.location,
                undefined, // currentOffice
                tenantName,
              );
            officeData = officeAssignment;
          }

          const baseProduct =
            serialNumber && serialNumber.trim() !== ''
              ? { ...rest, serialNumber }
              : rest;

          return {
            ...baseProduct,
            ...officeData,
          };
        }),
      );

      const productsWithIds = createData.map((product) => {
        return {
          ...product,
          _id: new Types.ObjectId(),
        };
      });

      const productsWithoutAssignedEmail = productsWithIds.filter(
        (product) => !product.assignedEmail,
      );

      const productsWithAssignedEmail = productsWithIds.filter(
        (product) => product.assignedEmail,
      );

      const createdProducts: ProductDocument[] = [];
      // Map para guardar relación producto-miembro para sincronización
      const productMemberMap = new Map<
        string,
        { memberId: any; memberEmail: string; memberName: string }
      >();
      // Map para guardar relación producto-warehouse para sincronización
      const productWarehouseMap = new Map<
        string,
        {
          warehouseId: Types.ObjectId;
          warehouseCountryCode: string;
          warehouseName: string;
          assignedAt: Date;
          status: 'STORED' | 'IN_TRANSIT_IN' | 'IN_TRANSIT_OUT';
        }
      >();

      const assignProductPromises = productsWithAssignedEmail.map(
        async (product) => {
          const member = await this.simpleFindByEmail(
            product.assignedEmail!,
            tenantName,
          );

          if (member) {
            const productDocument = new ProductModel(
              product,
            ) as ProductDocument;
            productDocument.assignedMember = this.getFullName(member);
            member.products.push(productDocument);
            await member.save({ session });
            await ProductModel.deleteOne({ _id: product._id }).session(session);
            createdProducts.push(productDocument);

            // Guardar relación para sincronización usando el _id original del producto
            // El product._id es el que se generó en la línea 449 y es el que se usa en la colección
            const productIdStr = product._id.toString();
            productMemberMap.set(productIdStr, {
              memberId: member._id,
              memberEmail: member.email,
              memberName: this.getFullName(member),
            });
          } else {
            const createdProduct = await ProductModel.create([product], {
              session,
            });
            createdProducts.push(...createdProduct);
          }
        },
      );

      const inserted = await ProductModel.insertMany(
        productsWithoutAssignedEmail,
        { session },
      );
      createdProducts.push(...inserted);
      await Promise.all(assignProductPromises);

      await session.commitTransaction();

      // 🔄 SYNC: Sincronizar productos creados en bulk a colección global

      for (const product of createdProducts) {
        try {
          // Determinar sourceCollection basado en si tiene assignedEmail
          const sourceCollection = product.assignedEmail
            ? 'members'
            : 'products';

          // Obtener memberData si el producto está asignado
          const productId = product._id?.toString();
          const memberInfo = productId
            ? productMemberMap.get(productId)
            : undefined;

          // Obtener fpWarehouseData si el producto está en FP warehouse
          const warehouseInfo = productId
            ? productWarehouseMap.get(productId)
            : undefined;

          // Sincronizar con memberData y/o fpWarehouseData según corresponda
          if (memberInfo && warehouseInfo) {
            await this.syncProductToGlobal(
              product,
              tenantName,
              sourceCollection,
              {
                memberId: memberInfo.memberId,
                memberEmail: memberInfo.memberEmail,
                memberName: memberInfo.memberName,
                assignedAt: new Date(),
              },
              warehouseInfo,
            );
          } else if (memberInfo) {
            await this.syncProductToGlobal(
              product,
              tenantName,
              sourceCollection,
              {
                memberId: memberInfo.memberId,
                memberEmail: memberInfo.memberEmail,
                memberName: memberInfo.memberName,
                assignedAt: new Date(),
              },
            );
          } else if (warehouseInfo) {
            await this.syncProductToGlobal(
              product,
              tenantName,
              sourceCollection,
              undefined, // no memberData
              warehouseInfo,
            );
          } else {
            await this.syncProductToGlobal(
              product,
              tenantName,
              sourceCollection,
            );
          }
        } catch (error) {
          this.logger.error(
            `❌ [bulkCreate] Error syncing product ${product._id} to global collection:`,
            error,
          );
          // No fallar el bulk create si falla la sincronización
        }
      }

      // 📜 HISTORY: Registrar el historial con formato completo incluyendo country
      // Crear un mapa de email -> country para evitar múltiples consultas
      const memberCountryMap = new Map<string, string>();
      for (const [, memberInfo] of productMemberMap.entries()) {
        if (memberInfo.memberEmail) {
          const member = await this.simpleFindByEmail(
            memberInfo.memberEmail,
            tenantName,
          );
          if (member?.country) {
            memberCountryMap.set(memberInfo.memberEmail, member.country);
          }
        }
      }

      const { AssetHistoryFormatter } = await import(
        '../history/helpers/history-formatters.helper'
      );

      const formattedProducts = createdProducts.map((product) => {
        // Obtener country del member si está asignado
        const memberCountry = product.assignedEmail
          ? memberCountryMap.get(product.assignedEmail)
          : undefined;

        return AssetHistoryFormatter.formatAssetData(
          product,
          product.assignedMember,
          undefined, // context
          memberCountry, // country del member
        );
      });

      await this.historyService.create({
        actionType: 'bulk-create',
        itemType: 'assets',
        userId: userId,
        changes: {
          oldData: null,
          newData: formattedProducts,
        },
      });

      // session.endSession();

      return createdProducts;
    } catch (error) {
      console.error('💥 Error en bulkCreate:', error);
      if (session.inTransaction()) await session.abortTransaction();

      if (error instanceof BadRequestException) {
        throw new BadRequestException('Serial Number already exists');
      } else {
        throw new InternalServerErrorException();
      }
    } finally {
      await session.endSession();
    }
  }

  async simpleFindByEmail(email: string, tenantName: string) {
    const MemberModel =
      await this.tenantModelRegistry.getMemberModel(tenantName);
    return MemberModel.findOne({ email: email.trim().toLowerCase() });
  }

  async tableGrouping(tenantName: string) {
    await new Promise((resolve) => process.nextTick(resolve));

    const ProductModel =
      await this.tenantModelRegistry.getProductModel(tenantName);
    const tenantConnection = ProductModel.db;

    const productsFromRepository = await ProductModel.find({
      isDeleted: false,
    }).lean();

    const productsFromMembers =
      await this.assignmentsService.getAllProductsWithMembers(tenantConnection);

    const allProducts = [...productsFromRepository, ...productsFromMembers];

    const productsWithFilteredAttributes = await Promise.all(
      allProducts.map(async (product) => {
        const {
          _id,
          category,
          name,
          attributes,
          status,
          acquisitionDate,
          assignedEmail,
          assignedMember,
          deleteAt,
          isDeleted,
          lastAssigned,
          location,
          recoverable,
          serialNumber,
          price,
          productCondition,
          additionalInfo,
          activeShipment,
        } = product;

        // Calcular countryCode y officeName según la ubicación del producto
        let countryCode: string | null = null;
        let officeName: string | null = null;

        if (location === 'Employee') {
          // Para productos asignados a empleados, usar el country del member
          const memberData = (product as any).memberData;
          countryCode = memberData?.country || null;
        } else if (location === 'FP warehouse') {
          // Para productos en warehouse, usar warehouseCountryCode
          const fpWarehouse = (product as any).fpWarehouse;
          countryCode = fpWarehouse?.warehouseCountryCode || null;
        } else if (location === 'Our office') {
          // Para productos en oficina, usar officeCountryCode y officeName
          const office = (product as any).office;
          countryCode = office?.officeCountryCode || null;
          officeName = office?.officeName || null;
        }

        // Debug: verificar si el producto tiene office cuando location es "Our office"
        if (location === 'Our office') {
          // console.log('🏢 Producto Our office:', {
          //   productId: _id,
          //   hasOffice: !!(product as any).office,
          //   countryCode,
          //   officeKeys: (product as any).office
          //     ? Object.keys((product as any).office)
          //     : 'null',
          // });
        }
        const filteredAttributes = attributes.filter(
          (attribute: Attribute) =>
            attribute.key !== 'keyboardLanguage' && attribute.key !== 'gpu',
        );

        let shipmentOrigin: string | null = null;
        let shipmentDestination: string | null = null;
        let shipmentId: string | null = null;

        // if (activeShipment && _id) {
        //   const tenantConnection =
        //     await this.connectionService.getTenantConnection(tenantName);
        //   const ShipmentModel =
        //     this.shipmentsService.getShipmentModel(tenantConnection);

        //   const shipment = await ShipmentModel.findOne({
        //     products: new mongoose.Types.ObjectId(_id.toString()),
        //     shipment_status: {
        //       $in: ['In Preparation', 'On Hold - Missing Data', 'On The Way'],
        //     },
        //     isDeleted: { $ne: true },
        //   }).lean();

        //   if (shipment) {
        //     shipmentOrigin = shipment.origin;
        //     shipmentDestination = shipment.destination;
        //     shipmentId = shipment._id.toString();
        //   }
        // }

        let shipmentStatus: string | null = null;

        if (activeShipment && _id) {
          const shipmentSummary =
            await this.logisticsService.getShipmentSummaryByProductId(
              _id.toString(),
              tenantName,
            );

          if (shipmentSummary) {
            shipmentId = shipmentSummary.shipmentId;
            shipmentOrigin = shipmentSummary.shipmentOrigin;
            shipmentDestination = shipmentSummary.shipmentDestination;
          }

          // Obtener el status del shipment para productos con activeShipment = true
          shipmentStatus =
            await this.logisticsService.getShipmentStatusByProductId(
              _id.toString(),
              tenantName,
            );
        }

        return {
          _id,
          category,
          name,
          attributes,
          status,
          acquisitionDate,
          assignedEmail,
          assignedMember,
          deleteAt,
          isDeleted,
          lastAssigned,
          location,
          recoverable,
          serialNumber,
          filteredAttributes,
          price,
          productCondition,
          additionalInfo,
          shipmentOrigin,
          shipmentDestination,
          shipmentId,
          shipmentStatus,
          // Solo el countryCode según la ubicación
          countryCode,
          // Solo el officeName cuando location es "Our office"
          officeName,
        };
      }),
    );

    const groupedProducts = productsWithFilteredAttributes.reduce(
      (acc, product) => {
        let key: string;

        switch (product.category) {
          case 'Merchandising':
            const colorValue = product.attributes.find(
              (attr) => attr.key === 'color',
            )?.value;
            key = JSON.stringify({
              category: product.category,
              name: product.name,
              color: colorValue,
            });
            break;

          case 'Computer':
            const computerBrand = product.filteredAttributes.find(
              (attr) => attr.key === 'brand',
            )?.value;
            const computerModel = product.filteredAttributes.find(
              (attr) => attr.key === 'model',
            )?.value;
            const computerProcessor = product.filteredAttributes.find(
              (attr) => attr.key === 'processor',
            )?.value;
            const computerRam = product.filteredAttributes.find(
              (attr) => attr.key === 'ram',
            )?.value;
            const computerStorage = product.filteredAttributes.find(
              (attr) => attr.key === 'storage',
            )?.value;
            const computerScreen = product.filteredAttributes.find(
              (attr) => attr.key === 'screen',
            )?.value;

            // 🎯 FIX: Solo agrupar por características VISUALES (brand, model, color, screen)
            // NO incluir processor, ram, storage que son specs internas
            key = JSON.stringify({
              category: product.category,
              brand: computerBrand,
              model: computerModel,
              name: computerModel === 'Other' ? product.name : undefined,
              processor: computerProcessor,
              ram: computerRam,
              storage: computerStorage,
              screen: computerScreen,
            });
            break;

          case 'Monitor':
            const monitorBrand = product.filteredAttributes.find(
              (attr) => attr.key === 'brand',
            )?.value;
            const monitorModel = product.filteredAttributes.find(
              (attr) => attr.key === 'model',
            )?.value;
            const monitorScreen = product.filteredAttributes.find(
              (attr) => attr.key === 'screen',
            )?.value;

            key = JSON.stringify({
              category: product.category,
              brand: monitorBrand,
              model: monitorModel,
              name: monitorModel === 'Other' ? product.name : undefined,
              screen: monitorScreen,
            });
            break;

          case 'Audio':
            const audioBrand = product.filteredAttributes.find(
              (attr) => attr.key === 'brand',
            )?.value;
            const audioModel = product.filteredAttributes.find(
              (attr) => attr.key === 'model',
            )?.value;

            key = JSON.stringify({
              category: product.category,
              brand: audioBrand,
              model: audioModel,
              name: audioModel === 'Other' ? product.name : undefined,
            });
            break;

          case 'Peripherals':
            const peripheralsBrand = product.filteredAttributes.find(
              (attr) => attr.key === 'brand',
            )?.value;
            const peripheralsModel = product.filteredAttributes.find(
              (attr) => attr.key === 'model',
            )?.value;

            key = JSON.stringify({
              category: product.category,
              brand: peripheralsBrand,
              model: peripheralsModel,
              name: peripheralsModel === 'Other' ? product.name : undefined,
            });
            break;

          case 'Other':
            const otherBrand = product.filteredAttributes.find(
              (attr) => attr.key === 'brand',
            )?.value;
            const otherModel = product.filteredAttributes.find(
              (attr) => attr.key === 'model',
            )?.value;

            key = JSON.stringify({
              category: product.category,
              brand: otherBrand,
              model: otherModel,
              name: otherModel === 'Other' ? product.name : undefined,
            });
            break;

          default:
            key = JSON.stringify({
              category: product.category,
              name: product.name,
            });
            break;
        }

        if (!acc[key]) {
          acc[key] = {
            category: product.category,
            products: [],
          };
        }

        acc[key].products.push(product);
        return acc;
      },
      {},
    );

    const result = Object.values(groupedProducts);

    // return result;
    // Ordenar los productos: primero los de categoría "Computer" y luego el resto por orden alfabético de categoría

    const sortedResult = result
      // @ts-expect-error as @ts-ignore
      .filter((group) => group.category === 'Computer')
      .concat(
        result
          // @ts-expect-error as @ts-ignore
          .filter((group) => group.category !== 'Computer')
          // @ts-expect-error as @ts-ignore
          .sort((a, b) => a.category.localeCompare(b.category)),
      );

    return sortedResult;
  }

  async findProductAndLocationById(
    id: ObjectId,
    tenantName: string,
  ): Promise<{
    product: Product | ProductDocument;
    location: 'products' | 'members';
    member?: MemberDocument;
    tenantName: string;
  }> {
    await new Promise((resolve) => process.nextTick(resolve));

    const ProductModel =
      await this.tenantModelRegistry.getProductModel(tenantName);
    console.log('[🔍] Buscando producto por ID:', id, 'en ProductModel');
    const product = await ProductModel.findById(id);
    console.log('[✅] Resultado en ProductModel:', product?._id?.toString());
    if (product?.isDeleted) {
      throw new NotFoundException(`Product with id "${id}" not found`);
    }

    if (product) {
      if (product.isDeleted) {
        console.warn('[⚠️] Producto encontrado pero marcado como eliminado');
        throw new NotFoundException(`Product with id "${id}" not found`);
      }
      return { product, location: 'products', tenantName };
    }

    const connection = await this.tenantModelRegistry.getConnection(tenantName);
    console.log(
      '🪵 ID recibido en Logistics antes de getProductByMembers desde findProductAndLocationById:',
      id,
      typeof id,
      id instanceof Types.ObjectId,
    );

    const memberProduct = await this.assignmentsService.getProductByMembers(
      id,
      connection,
    );

    if (memberProduct?.product.isDeleted) {
      throw new NotFoundException(`Product with id "${id}" not found`);
    }

    if (memberProduct?.product) {
      return {
        product: memberProduct.product,
        location: 'members',
        member: memberProduct.member,
        tenantName,
      };
    }

    throw new NotFoundException(`Product with id "${id}" not found`);
  }

  async findById(
    id: ObjectId,
    tenantName: string,
  ): Promise<Product | ProductDocument> {
    const { product } = await this.findProductAndLocationById(id, tenantName);
    return product;
  }

  async updateOne(tenantName: string, filter: any, update: any, options: any) {
    const ProductModel =
      await this.tenantModelRegistry.getProductModel(tenantName);
    return ProductModel.updateOne(filter, update, options);
  }

  async findByIdAndDelete(
    tenantName: string,
    id: ObjectId,
    options?: any,
    providedConnection?: Connection,
  ) {
    // ✅ FIX: Usar la conexión proporcionada si existe (misma que creó la session)
    const connection =
      providedConnection ||
      (await this.connectionService.getTenantConnection(tenantName));
    const ProductModel = connection.model(Product.name, ProductSchema);
    return ProductModel.findByIdAndDelete(id, options);
  }

  async updateMultipleProducts(
    productsToUpdate: { id: ObjectId; product: any }[],
    tenantName: string,
    userId: string,
    ourOfficeEmail: string,
  ) {
    const connection =
      await this.connectionService.getTenantConnection(tenantName);
    const session = await connection.startSession();
    session.startTransaction();

    try {
      for (const { id, product } of productsToUpdate) {
        const updateProductDto = { ...product };

        await this.update(
          id,
          { ...updateProductDto },
          tenantName,
          userId,
          ourOfficeEmail,
          session,
          connection,
        );
      }

      await session.commitTransaction();
    } catch (error) {
      await session.abortTransaction();
      throw error;
    } finally {
      session.endSession();
    }
  }

  async reassignProduct(
    id: ObjectId,
    updateProductDto: UpdateProductDto,
    tenantName: string,
    userId: string,
    ourOfficeEmail: string,
  ) {
    console.log(`🔁 [reassignProduct] DEBUG - Product ID: ${id}`);
    console.log(`🔁 [reassignProduct] DEBUG - updateProductDto:`, {
      location: updateProductDto.location,
      assignedEmail: updateProductDto.assignedEmail,
      fp_shipment: updateProductDto.fp_shipment,
      actionType: updateProductDto.actionType,
      officeId: updateProductDto.officeId,
    });

    if (updateProductDto.assignedEmail === 'none') {
      updateProductDto.assignedEmail = '';
    }
    return this.update(
      id,
      updateProductDto,
      tenantName,
      userId,
      ourOfficeEmail,
    );
  }

  public getUpdatedFields(
    product: ProductDocument,
    updateProductDto: UpdateProductDto,
  ) {
    const updatedFields: any = {};
    for (const key in updateProductDto) {
      if (
        updateProductDto[key] !== undefined &&
        updateProductDto[key] !== product[key]
      ) {
        // Si el producto está en shipment activo, no actualizar el status
        if (key === 'status' && product.fp_shipment === true) {
          console.log(
            '⚠️ Producto en shipment activo, ignorando cambio de status',
          );
          continue;
        }

        if (
          key === 'activeShipment' &&
          product.fp_shipment === true &&
          updateProductDto[key] === false
        ) {
          console.log(
            '⚠️ Producto en shipment activo, ignorando cambio de activeShipment a false',
          );
          continue;
        }

        // 🏭 PRESERVAR fpWarehouse: No sobrescribir con null si el producto está en FP warehouse
        if (
          key === 'fpWarehouse' &&
          updateProductDto[key] === null &&
          product.location === 'FP warehouse'
        ) {
          console.log(
            '⚠️ Producto en FP warehouse, preservando fpWarehouse existente',
          );
          continue;
        }

        // 👤 PRESERVAR memberData: No sobrescribir con null si el producto tiene member asignado
        if (
          key === 'memberData' &&
          updateProductDto[key] === null &&
          product.assignedMember
        ) {
          console.log(
            '⚠️ Producto con member asignado, preservando memberData existente',
          );
          continue;
        }

        updatedFields[key] = updateProductDto[key];
      }
    }

    if (
      updateProductDto.activeShipment !== undefined &&
      product.fp_shipment !== true
    ) {
      updatedFields.activeShipment = updateProductDto.activeShipment;
    } else if (
      product.fp_shipment === true &&
      updateProductDto.activeShipment === false
    ) {
      console.log(
        '⚠️ Ignorando override de activeShipment=false por estar en shipment activo',
      );

      delete updatedFields.activeShipment;
    }

    if (product.fp_shipment === true) {
      updatedFields.activeShipment = true;
    }

    return updatedFields;
  }

  // REFACTOR UNA PARTE TIENE QUE IR A ASSIGNMENTS SERVICE
  async updateEntity(
    id: ObjectId,
    updateProductDto: UpdateProductDto,
    config: { tenantName: string; userId: string },
  ) {
    await new Promise((resolve) => process.nextTick(resolve));
    const ProductModel = await this.tenantModelRegistry.getProductModel(
      config.tenantName,
    );
    const { tenantName, userId } = config;

    try {
      const { member, product, location } =
        await this.findProductAndLocationById(id, tenantName);

      // 📸 HISTORY: Capturar estado original ANTES de cualquier modificación
      const originalProduct = JSON.parse(
        JSON.stringify(
          (product as any).toObject ? (product as any).toObject() : product,
        ),
      );

      const isInActiveShipment = product.fp_shipment === true;

      if (isInActiveShipment) {
        console.log(
          '⚠️ Producto en shipment activo, aplicando reglas especiales',
        );

        if (updateProductDto.fp_shipment === false) {
          console.log('⚠️ Ignorando cambio a fp_shipment=false');
          updateProductDto.fp_shipment = true;
        }

        if (
          updateProductDto.status &&
          !['In Transit', 'In Transit - Missing Data'].includes(product.status)
        ) {
          updateProductDto.status = product.status;
        }
      }

      await this.getRecoverableConfigForTenant(tenantName);
      const isRecoverable =
        updateProductDto.recoverable !== undefined
          ? updateProductDto.recoverable
          : product.recoverable;

      // 🎯 FIX: Capturar serialNumber original ANTES de cualquier modificación
      const originalSerialNumber = product.serialNumber;

      if (updateProductDto.price === null) {
        await ProductModel.updateOne(
          { _id: product._id },
          { $unset: { price: '' } },
        );
        product.price = undefined;
      } else {
        product.price = updateProductPrice(
          product.price,
          updateProductDto.price,
        );
      }

      // 🎯 FIX: Manejar serialNumber vacío para AMBAS ubicaciones
      if (updateProductDto.serialNumber === '') {
        if (location === 'products') {
          await ProductModel.updateOne(
            { _id: product._id },
            { $unset: { serialNumber: '' } },
          );
          product.serialNumber = undefined;
          // Para products, limpiar el campo para que no se incluya en updatedFields
          updateProductDto.serialNumber = undefined;
        } else if (location === 'members') {
          // Para members, mantener como null para que llegue a updateEmbeddedProduct
          updateProductDto.serialNumber = null;
        }
      }

      if (
        updateProductDto.serialNumber &&
        updateProductDto.serialNumber !== product.serialNumber
      ) {
        await this.validateSerialNumber(
          updateProductDto.serialNumber,
          tenantName,
        );
      }

      const updatedFields = this.getUpdatedFields(product as ProductDocument, {
        ...updateProductDto,
        recoverable: isRecoverable,
      });

      if (isInActiveShipment && updatedFields.status) {
        delete updatedFields.status;
      }

      if (updateProductDto.price === null) {
        delete updatedFields.price;
      }
      // 🎯 FIX: Manejar serialNumber null solo para products (members lo necesita en updatedFields)
      if (updateProductDto.serialNumber === null && location === 'products') {
        delete updatedFields.serialNumber;
      }

      if (
        updateProductDto.activeShipment !== undefined &&
        product.fp_shipment !== true
      ) {
        updatedFields.activeShipment = updateProductDto.activeShipment;
      } else if (
        product.fp_shipment === true &&
        updateProductDto.activeShipment === false
      ) {
        console.log(
          '⚠️ Ignorando override de activeShipment=false por estar en shipment activo',
        );
      }

      let productUpdated;

      if (location === 'products') {
        productUpdated = await ProductModel.findOneAndUpdate(
          { _id: product._id },
          { $set: updatedFields },
          { runValidators: true, new: true, omitUndefined: true },
        );
      } else if (location === 'members' && member) {
        if (product.fp_shipment) updatedFields.activeShipment = true;

        if (!product._id) {
          throw new BadRequestException('Product is missing _id');
        }
        productUpdated = await this.assignmentsService.updateEmbeddedProduct(
          member,
          product._id,
          updatedFields,
          tenantName, // 🎯 Pasar tenantName para sincronización
        );
      }

      // 🔄 SYNC: Sincronizar producto actualizado a colección global
      if (productUpdated) {
        const sourceCollection =
          location === 'members' ? 'members' : 'products';
        let memberData: any = undefined;

        if (location === 'members' && member) {
          memberData = {
            memberId: member._id as any,
            memberEmail: member.email,
            memberName: `${member.firstName} ${member.lastName}`,
            assignedAt: (productUpdated as any).assignedAt || member.updatedAt,
          };
        }

        // 🎯 FIX: Indicar si se debe eliminar serialNumber de global
        // Detectar si el producto TENÍA serialNumber pero ahora no lo tiene
        const hadSerialNumber =
          originalSerialNumber !== undefined &&
          originalSerialNumber !== null &&
          originalSerialNumber !== '';
        const hasSerialNumber =
          productUpdated.serialNumber !== undefined &&
          productUpdated.serialNumber !== null &&
          productUpdated.serialNumber !== '';
        const shouldRemoveSerialNumber = hadSerialNumber && !hasSerialNumber;

        await this.assignmentsService.syncProductToGlobal(
          productUpdated,
          tenantName,
          sourceCollection,
          memberData,
          shouldRemoveSerialNumber, // 🎯 Nuevo parámetro
        );
      }

      if (!userId)
        throw new Error('❌ userId is undefined antes de crear history');

      // 📜 HISTORY: Registrar actualización con formato mejorado
      await recordEnhancedAssetHistory(
        this.historyService,
        'update',
        userId,
        originalProduct as ProductDocument, // ✅ producto original (antes de modificaciones)
        productUpdated as ProductDocument, // ✅ producto actualizado
      );

      if (isInActiveShipment && product?._id) {
        const shipmentSummary =
          await this.logisticsService.getShipmentSummaryByProductId(
            product._id.toString(),
            tenantName,
          );

        const editableStatuses = ['In Preparation', 'On Hold - Missing Data'];

        if (
          shipmentSummary &&
          editableStatuses.includes(shipmentSummary.shipmentStatus)
        ) {
          console.log(
            `📦 Shipment editable (${shipmentSummary.shipmentStatus}) → Emitiendo evento`,
          );
          this.eventEmitter.emit(EventTypes.PRODUCT_ADDRESS_UPDATED, {
            productId: product._id.toString(),
            tenantName,
          });
        } else {
          console.log(
            '🚫 No se emitió evento: shipment no editable o inexistente',
          );
        }
      }

      return {
        message: `Product with id "${id}" updated successfully`,
      };
    } catch (error) {
      console.log('❌ Error in updateEntity:', {
        name: error.name,
        message: error.message,
        stack: error.stack,
      });

      if (error instanceof BadRequestException) {
        throw error;
      }

      if (error?.code === 11000) {
        throw new BadRequestException('Serial Number already exists');
      }

      throw new InternalServerErrorException('Unexpected error occurred.');
    }
  }

  async update(
    id: ObjectId,
    updateProductDto: UpdateProductDto,
    tenantName: string,
    userId: string,
    ourOfficeEmail: string,
    session?: ClientSession,
    connection?: Connection,
  ) {
    console.log(`🔄 [update] DEBUG - Product ID: ${id}`);
    console.log(`🔄 [update] DEBUG - updateProductDto:`, {
      location: updateProductDto.location,
      assignedEmail: updateProductDto.assignedEmail,
      fp_shipment: updateProductDto.fp_shipment,
      actionType: updateProductDto.actionType,
      officeId: updateProductDto.officeId,
    });

    await new Promise((resolve) => process.nextTick(resolve));

    const internalConnection =
      connection ??
      (await this.connectionService.getTenantConnection(tenantName));
    const internalSession =
      session ?? (await internalConnection.startSession());

    const startedTransaction = !session;
    if (startedTransaction) {
      internalSession.startTransaction();
    }

    try {
      await this.normalizeFpShipmentFlag(
        id,
        updateProductDto,
        internalConnection,
        internalSession,
        tenantName,
      );

      // ✅ FIX: Usar la conexión interna en lugar de obtener una nueva
      const ProductModel = internalConnection.model(
        Product.name,
        ProductSchema,
      );

      const product = await ProductModel.findById(id).session(internalSession);

      if (!product) {
        console.error(
          '❌ Producto no encontrado en ProductModel con id:',
          id.toString(),
        );
      }

      // ✅ VALIDACIÓN: No permitir actualizar productos con shipment "On The Way"
      if (product && product.activeShipment) {
        const shipmentStatus =
          await this.logisticsService.getShipmentStatusByProductId(
            id.toString(),
            tenantName,
          );
        if (shipmentStatus === 'On The Way') {
          throw new BadRequestException(
            'Cannot update product with shipment On The Way',
          );
        }
      }

      const result = product
        ? await this.assignmentsService.handleProductFromProductsCollection(
            product,
            updateProductDto,
            tenantName,
            userId,
            ourOfficeEmail,
            internalSession,
            internalConnection,
          )
        : await this.assignmentsService.handleProductFromMemberCollection(
            id,
            updateProductDto,
            tenantName,
            userId,
            ourOfficeEmail,
            internalSession,
            internalConnection,
          );

      if (startedTransaction) {
        await internalSession.commitTransaction();
        internalSession.endSession();
      }

      // � RESINCRONIZACIÓN FINAL: Para productos con fp_shipment
      // NOTA: No resincronizar si el producto viene de moveToProductsCollection (reassign/return desde member)
      // porque ya se sincronizó en ese método
      const isFromMemberCollection =
        updateProductDto.actionType === 'reassign' ||
        updateProductDto.actionType === 'return';

      if (
        updateProductDto.fp_shipment &&
        result.updatedProduct &&
        !isFromMemberCollection
      ) {
        try {
          // Buscar el producto en la colección local para obtener el status final correcto
          const ProductModel = internalConnection.model(
            'Product',
            ProductSchema,
          );
          const localProduct = await ProductModel.findById(
            result.updatedProduct._id,
          );

          if (localProduct) {
            // Resincronizar con el status correcto después del shipment
            await this.assignmentsService.syncProductToGlobal(
              localProduct,
              tenantName,
              'products',
              undefined,
            );
          }
        } catch (error) {
          this.logger.error(
            `❌ [ProductsService] Final re-sync failed for product ${result.updatedProduct._id}:`,
            error,
          );
        }
      } else if (isFromMemberCollection) {
        this.logger.log(
          `⏭️ [ProductsService] Skipping final re-sync for product ${result.updatedProduct?._id} - already synced in moveToProductsCollection`,
        );
      }

      const response = {
        message: `Product with id "${id}" updated successfully`,
        shipment: result.shipment ?? null,
        updatedProduct: result.updatedProduct ?? null,
      };

      console.log('✅ [ProductsService.update] Returning response:', {
        hasShipment: !!response.shipment,
        hasUpdatedProduct: !!response.updatedProduct,
        productId: response.updatedProduct?._id,
        shipmentId: response.shipment?._id,
      });

      return response;
    } catch (error) {
      if (startedTransaction) {
        await internalSession.abortTransaction();
        internalSession.endSession();
      }

      throw error;
    }
  }

  public async normalizeFpShipmentFlag(
    productId: ObjectId,
    updateProductDto: UpdateProductDto,
    connection: Connection,
    session: ClientSession,
    tenantName: string,
  ): Promise<void> {
    // ✅ FIX: Usar la conexión proporcionada en lugar de obtener una nueva
    const ProductModel = connection.model(Product.name, ProductSchema);
    console.log('tenantName', tenantName);
    if (updateProductDto.fp_shipment === undefined) {
      const existingProduct =
        await ProductModel.findById(productId).session(session);

      if (existingProduct) {
        updateProductDto.fp_shipment = existingProduct.fp_shipment === true;
      } else {
        console.log(
          '🪵 ID recibido en Logistics antes de getProductByMembers desde normalizeFpShipmentFlag:',
          productId,
          typeof productId,
          productId instanceof Types.ObjectId,
        );

        const memberProduct = await this.assignmentsService.getProductByMembers(
          productId,
          connection,
          session,
        );
        updateProductDto.fp_shipment =
          memberProduct?.product?.fp_shipment === true;
      }
    } else if (updateProductDto.fp_shipment === false) {
      const existingProduct = await ProductModel.findById(productId);

      if (existingProduct?.fp_shipment === true) {
        updateProductDto.fp_shipment = true;
      } else {
        const memberProduct = await this.assignmentsService.getProductByMembers(
          productId,
          connection,
          session,
        );
        if (memberProduct?.product?.fp_shipment === true) {
          updateProductDto.fp_shipment = true;
        }
      }
    }
  }

  public updatePriceIfProvided(
    product: ProductDocument,
    updateProductDto: UpdateProductDto,
  ): void {
    const hasValidPrice =
      updateProductDto.price?.amount !== undefined &&
      updateProductDto.price?.currencyCode !== undefined;

    if (hasValidPrice) {
      product.price = {
        amount: updateProductDto.price!.amount!,
        currencyCode: updateProductDto.price!.currencyCode!,
      };
    } else if (product.price && !updateProductDto.price) {
    } else {
      product.price = undefined;
    }
  }

  public getEffectiveRecoverableValue(
    updateProductDto: UpdateProductDto,
    currentRecoverable: boolean,
  ): boolean {
    return updateProductDto.recoverable !== undefined
      ? updateProductDto.recoverable
      : currentRecoverable;
  }

  async setNonShipmentStatus(updateDto: UpdateProductDto): Promise<void> {
    if (updateDto.assignedEmail && updateDto.assignedEmail !== 'none') {
      updateDto.location = 'Employee';
      updateDto.status = 'Delivered';
    } else if (
      updateDto.assignedEmail === 'none' &&
      updateDto.productCondition !== 'Unusable'
    ) {
      if (!['FP warehouse', 'Our office'].includes(updateDto.location || '')) {
        throw new BadRequestException(
          'When unassigned, location must be FP warehouse or Our office.',
        );
      }
      updateDto.status = 'Available';
    }
  }

  public emitProductUpdatedEvent(productId: string, tenantName: string) {
    console.log(
      `🔔 Emitiendo evento de actualización para producto ${productId} en tenant ${tenantName}`,
    );
    this.eventEmitter.emit(EventTypes.PRODUCT_ADDRESS_UPDATED, {
      productId,
      tenantName,
    });
  }

  // TODO: extraer lógica de recuperación desde miembros y limpieza a AssignmentsService
  // TODO: dividir en helpers internos para mayor trazabilidad y testeabilidad
  async softDelete(id: ObjectId, userId: string, tenantName: string) {
    await new Promise((resolve) => process.nextTick(resolve));
    const connection =
      await this.connectionService.getTenantConnection(tenantName);
    const session = await connection.startSession();
    let retries = 0;
    const maxRetries = 3;

    while (retries < maxRetries) {
      try {
        session.startTransaction();
<<<<<<< HEAD
        // Usar el modelo de la misma conexión para evitar conflictos de sesión
        const ProductModel = connection.model('Product', ProductSchema) as any;
        console.log(
          `🔍 [softDelete] Looking for product ${id} in products collection`,
        );
=======
        // ✅ FIX: Usar la misma conexión para obtener el ProductModel
        const ProductModel = connection.model(
          Product.name,
          ProductSchema,
        ) as any;
>>>>>>> 53fdf6ab
        const product = await ProductModel.findById(id).session(session);
        const changes: {
          oldData: Product | null;
          newData: Product | null;
        } = {
          oldData: null,
          newData: null,
        };

        if (product) {
          console.log(
            `✅ [softDelete] Product ${id} found in products collection`,
          );

          // ✅ VALIDACIÓN: No permitir eliminar productos con active shipment
          if (product.activeShipment) {
            console.error(
              `❌ [softDelete] Cannot delete product ${id} - has active shipment`,
            );
            throw new BadRequestException(
              'Cannot delete product that is part of an active shipment',
            );
          }

          product.status = 'Deprecated';
          product.lastSerialNumber = product.serialNumber || undefined;
          product.serialNumber = undefined;
          product.isDeleted = true;
<<<<<<< HEAD
          product.deleteAt = new Date();
=======
          product.deletedAt = new Date(); // ✅ FIX: Establecer fecha de eliminación
>>>>>>> 53fdf6ab

          await product.save();

          await ProductModel.softDelete({ _id: id }, { session });

          // 🔄 SYNC: Marcar producto como eliminado en colección global

          await this.globalProductSyncService.markProductAsDeleted(
            tenantName, // Se corregirá automáticamente en GlobalProductSyncService
            id as any,
            product.lastSerialNumber, // Pasar el lastSerialNumber para sincronización
          );

          changes.oldData = product;
        } else {
          const memberProduct =
            await this.assignmentsService.getProductByMembers(
              id,
              connection,
              session,
            );
          console.log(
            `🔍 [softDelete] Member product search result: ${memberProduct ? 'Found' : 'Not found'}`,
          );

          if (memberProduct && memberProduct.product) {
            // ✅ VALIDACIÓN: No permitir eliminar productos con active shipment
            if (memberProduct.product.activeShipment) {
              throw new BadRequestException(
                'Cannot delete product that is part of an active shipment',
              );
            }

            await ProductModel.create(
              [
                {
                  _id: memberProduct.product._id,
                  name: memberProduct.product.name,
                  attributes: memberProduct.product.attributes,
                  category: memberProduct.product.category,
                  assignedEmail: memberProduct.product.assignedEmail,
                  assignedMember: memberProduct.product.assignedMember,
                  acquisitionDate: memberProduct.product.acquisitionDate,
                  deleteAt: memberProduct.product.deleteAt,
                  isDeleted: true,
                  location: memberProduct.product.location,
                  recoverable: memberProduct.product.recoverable,
                  serialNumber: undefined,
                  lastSerialNumber: memberProduct.product.serialNumber,
                  lastAssigned: memberProduct.member.email,
                  status: 'Deprecated',
                  deletedAt: new Date(), // ✅ FIX: Establecer fecha de eliminación
                },
              ],
              { session },
            );

            await ProductModel.softDelete({ _id: id }, { session });

            // 🔄 SYNC: Marcar producto como eliminado en colección global

            await this.globalProductSyncService.markProductAsDeleted(
              tenantName,
              id as any,
              memberProduct.product.serialNumber || undefined, // Pasar el serialNumber original
            );

            const memberId = memberProduct.member._id;
            await this.assignmentsService.deleteProductFromMember(
              memberId,
              id,
              session,
            );

            changes.oldData = memberProduct.product;
          } else {
            throw new NotFoundException(`Product with id "${id}" not found`);
          }
        }

        // 📜 HISTORY: Crear registro con formato completo incluyendo country
        let memberCountry: string | undefined;

        // Si el producto estaba asignado a un member, obtener su country
        if (changes.oldData?.assignedEmail) {
          try {
            const member = await this.simpleFindByEmail(
              changes.oldData.assignedEmail,
              tenantName,
            );
            memberCountry = member?.country;
          } catch (error) {
            console.warn(
              'Could not find member for country in delete history:',
              error,
            );
          }
        }

        // Para productos en FP warehouse o Our office, el country ya está en fpWarehouse.warehouseCountryCode o office.officeCountryCode
        // El AssetHistoryFormatter.formatAssetData() se encargará de extraerlo automáticamente

        await recordEnhancedAssetHistory(
          this.historyService,
          'delete',
          userId,
          changes.oldData as ProductDocument, // oldProduct
          null, // newProduct
          undefined, // context
          undefined, // newMemberCountry
          memberCountry, // oldMemberCountry
        );

        await session.commitTransaction();

        session.endSession();

        // 🔔 Notificar al cliente mediante websocket sobre la eliminación del producto
        const tenant = await this.tenantsService.getByTenantName(tenantName);
        if (tenant && tenant._id) {
          this.eventsGateway.notifyTenant(
            tenant.tenantName.toString(),
            'data-changed',
            {
              data: {
                productId: id.toString(),
                message: `Product with id ${id} has been soft deleted`,
                timestamp: new Date().toISOString(),
              },
            },
          );
          this.logger.log(
            `🔔 Websocket notification sent for deleted product ${id} to tenant ${tenant._id}`,
          );
        }

        return { message: `Product with id ${id} has been soft deleted` };
      } catch (error) {
        console.error(`❌ [softDelete] Error deleting product ${id}:`, error);

        if (error.message.includes('catalog changes')) {
          retries++;
          console.log(`Reintento ${retries}/${maxRetries} para softDelete`);
          await session.abortTransaction();
          continue;
        }

        await session.abortTransaction();
        session.endSession();
        throw error;
      }
    }

    throw new InternalServerErrorException(
      `Failed to soft delete product after ${maxRetries} retries`,
    );
  }

  private getAttributeValue(attributes: Attribute[], key: string): string {
    const attribute = attributes.find((attr) => attr.key === key);
    return attribute && typeof attribute.value === 'string'
      ? attribute.value
      : '';
  }

  private formatDate(date: string | Date | undefined | null): string {
    if (!date) return '';
    const parsedDate = new Date(date);
    if (isNaN(parsedDate.getTime())) return '';
    const day = String(parsedDate.getDate()).padStart(2, '0');
    const month = String(parsedDate.getMonth() + 1).padStart(2, '0');
    const year = parsedDate.getFullYear();
    return `${day}/${month}/${year}`;
  }

  async getDeprecatedProducts(tenantName: string): Promise<ProductDocument[]> {
    const ProductModel =
      await this.tenantModelRegistry.getProductModel(tenantName);

    return ProductModel.find({
      status: 'Deprecated',
      isDeleted: true,
    });
  }

  async exportProductsCsv(res: Response, tenantName: string) {
    const allProducts = (await this.tableGrouping(tenantName)) as {
      products: ProductDocument[];
    }[];

    const deprecatedProducts = await this.getDeprecatedProducts(tenantName);

    const products = allProducts
      .map((group) => group.products)
      .flat()
      .concat(deprecatedProducts);

    const csvFields = [
      { label: 'Category', value: 'category' },
      { label: 'Recoverable', value: 'recoverable' },
      { label: 'Name', value: 'name' },
      { label: 'Acquisition Date', value: 'acquisitionDate' },
      { label: 'Brand', value: 'brand' },
      { label: 'Model', value: 'model' },
      { label: 'Color', value: 'color' },
      { label: 'Screen', value: 'screen' },
      { label: 'Keyboard Language', value: 'keyboardLanguage' },
      { label: 'Processor', value: 'processor' },
      { label: 'RAM', value: 'ram' },
      { label: 'Storage', value: 'storage' },
      { label: 'GPU', value: 'gpu' },
      { label: 'Serial Number', value: 'serialNumber' },
      { label: 'Assigned Member', value: 'assignedMember' },
      { label: 'Assigned Email', value: 'assignedEmail' },
      { label: 'Location', value: 'location' },
      { label: 'Status', value: 'status' },
      { label: 'Price', value: 'price' },
      { label: 'Product Condition', value: 'productCondition' },
      { label: 'Additional Info', value: 'additionalInfo' },
    ];

    const productsFormatted = products.map((product) => ({
      category: product.category,
      recoverable: product.recoverable ? 'yes' : 'no',
      name: product.name,
      acquisitionDate: this.formatDate(new Date(product.acquisitionDate || '')),
      brand: this.getAttributeValue(product.attributes, 'brand'),
      model: this.getAttributeValue(product.attributes, 'model'),
      color: this.getAttributeValue(product.attributes, 'color'),
      screen: this.getAttributeValue(product.attributes, 'screen'),
      keyboardLanguage: this.getAttributeValue(
        product.attributes,
        'keyboardLanguage',
      ),
      processor: this.getAttributeValue(product.attributes, 'processor'),
      ram: this.getAttributeValue(product.attributes, 'ram'),
      storage: this.getAttributeValue(product.attributes, 'storage'),
      gpu: this.getAttributeValue(product.attributes, 'gpu'),
      serialNumber: product.serialNumber,
      assignedMember: product.assignedMember,
      assignedEmail: product.assignedEmail,
      location: product.location,
      status: product.status,
      price: product.price
        ? `${product.price.amount} ${product.price.currencyCode}`
        : '',
      productCondition: product.productCondition,
      additionalInfo: product.additionalInfo,
    }));

    const csvParser = new Parser({ fields: csvFields });
    const csvData = csvParser.parse(productsFormatted);

    res.header('Content-Type', 'text/csv');
    res.attachment('products_report.csv');
    res.send(csvData);
  }

  async findProductById(id: Schema.Types.ObjectId, tenantName: string) {
    try {
      const { product, member } = await this.findProductAndLocationById(
        id,
        tenantName,
      );
      return { product, member };
    } catch (error) {
      throw error;
    }
  }

  async updateWithinTransaction(
    id: string | mongoose.Types.ObjectId,
    updateProductDto: UpdateProductDto,
    tenantName: string,
    userId: string,
    ourOfficeEmail: string,
    session: ClientSession,
    connection: Connection,
  ) {
    console.log(
      `🔄 updateWithinTransaction for product ${id} with session ${session.id}`,
    );

    const productModel = connection.model(Product.name, ProductSchema);
    const objectId =
      typeof id === 'string' ? new mongoose.Types.ObjectId(id) : id;

    await this.normalizeFpShipmentFlag(
      objectId as unknown as mongoose.Schema.Types.ObjectId,
      updateProductDto,
      connection,
      session,
      tenantName,
    );

    console.log(
      `📊 Using connection: ${connection.name}, readyState: ${connection.readyState}`,
    );
    console.log(
      `📊 Session info: ${session.id}, inTransaction: ${session.inTransaction()}`,
    );

    const product = await productModel.findById(objectId).session(session);

    const result = product
      ? await this.assignmentsService.handleProductFromProductsCollection(
          product,
          updateProductDto,
          tenantName,
          userId,
          ourOfficeEmail,
          session,
          connection,
        )
      : await this.assignmentsService.handleProductFromMemberCollection(
          objectId as unknown as mongoose.Schema.Types.ObjectId,
          updateProductDto,
          tenantName,
          userId,
          ourOfficeEmail,
          session,
          connection,
        );

    return {
      message: `Product with id "${id}" updated successfully`,
      shipment: result.shipment ?? null,
      updatedProduct: result.updatedProduct ?? null,
    };
  }
}
<|MERGE_RESOLUTION|>--- conflicted
+++ resolved
@@ -1,2258 +1,2242 @@
-import {
-  Injectable,
-  InternalServerErrorException,
-  NotFoundException,
-  BadRequestException,
-  Logger,
-  forwardRef,
-  Inject,
-} from '@nestjs/common';
-import mongoose, {
-  ClientSession,
-  Connection,
-  Model,
-  ObjectId,
-  Schema,
-  Types,
-} from 'mongoose';
-import {
-  Product,
-  ProductDocument,
-  ProductSchema,
-} from './schemas/product.schema';
-import { CreateProductDto, UpdateProductDto } from './dto';
-import { SoftDeleteModel } from 'soft-delete-plugin-mongoose';
-
-import { TenantsService } from 'src/tenants/tenants.service';
-import { Attribute, Status } from './interfaces/product.interface';
-import { MemberDocument } from 'src/members/schemas/member.schema';
-import { Response } from 'express';
-import { Parser } from 'json2csv';
-import { HistoryService } from 'src/history/history.service';
-import { updateProductPrice } from './helpers/update-price.helper';
-import { TenantConnectionService } from 'src/infra/db/tenant-connection.service';
-import { ModuleRef } from '@nestjs/core';
-import { EventEmitter2 } from '@nestjs/event-emitter';
-import { SlackService } from 'src/slack/slack.service';
-import { AssignmentsService } from 'src/assignments/assignments.service';
-import { EventTypes } from 'src/infra/event-bus/types';
-import { TenantModelRegistry } from 'src/infra/db/tenant-model-registry';
-import { LogisticsService } from 'src/logistics/logistics.sevice';
-<<<<<<< HEAD
-import { recordEnhancedAssetHistory } from './helpers/history.helper';
-import { GlobalProductSyncService } from './services/global-product-sync.service';
-=======
-import { normalizeSerialForHistory } from './helpers/history.helper';
-import { EventsGateway } from 'src/infra/event-bus/events.gateway';
->>>>>>> 53fdf6ab
-
-export interface ProductModel
-  extends Model<ProductDocument>,
-    SoftDeleteModel<ProductDocument> {}
-
-@Injectable()
-export class ProductsService {
-  private readonly logger = new Logger(ProductsService.name);
-
-  /**
-   * Helper para sincronizar producto a colección global
-   * No falla la operación principal si hay error en sincronización
-   */
-  private async syncProductToGlobal(
-    product: ProductDocument | any,
-    tenantName: string,
-    sourceCollection: 'products' | 'members' = 'products',
-    memberData?: {
-      memberId: Types.ObjectId;
-      memberEmail: string;
-      memberName: string;
-      assignedAt?: Date;
-    },
-    fpWarehouseData?: {
-      warehouseId: Types.ObjectId;
-      warehouseCountryCode: string;
-      warehouseName: string;
-      assignedAt?: Date;
-      status?: 'STORED' | 'IN_TRANSIT_IN' | 'IN_TRANSIT_OUT';
-    },
-  ): Promise<void> {
-    try {
-      // 🔍 [DEBUG] Log para verificar datos de office antes de sincronizar
-      console.log(
-        `🔄 [SYNC] Sincronizando producto ${product.name} (${product._id}):`,
-        {
-          location: product.location,
-          hasOffice: !!product.office,
-          officeData: product.office,
-          sourceCollection,
-          hasMemberData: !!memberData,
-          hasFpWarehouseData: !!fpWarehouseData,
-        },
-      );
-      await this.globalProductSyncService.syncProduct({
-        tenantId: tenantName, // Se corregirá automáticamente en GlobalProductSyncService
-        tenantName: tenantName,
-        originalProductId: product._id as any,
-        sourceCollection: sourceCollection,
-
-        // Datos básicos del producto
-        name: product.name || '',
-        category: product.category,
-        status: product.status,
-        location: product.location || 'FP warehouse',
-
-        // Convertir atributos a formato string
-        attributes:
-          product.attributes?.map((attr: any) => ({
-            key: attr.key,
-            value: String(attr.value),
-          })) || [],
-
-        serialNumber: product.serialNumber || undefined,
-        assignedEmail: product.assignedEmail,
-        assignedMember: product.assignedMember,
-        lastAssigned: product.lastAssigned,
-        acquisitionDate: product.acquisitionDate,
-        price: product.price,
-        additionalInfo: product.additionalInfo,
-        productCondition: product.productCondition,
-        recoverable: product.recoverable,
-        fp_shipment: product.fp_shipment,
-        activeShipment: product.activeShipment,
-
-        // Datos del member si aplica
-        memberData: memberData,
-
-        // Datos del warehouse si aplica
-        fpWarehouse: fpWarehouseData,
-
-        // Datos del office si aplica
-        office:
-          product.office &&
-          product.office.officeId &&
-          product.office.officeCountryCode &&
-          product.office.officeName
-            ? {
-                officeId: product.office.officeId as any,
-                officeCountryCode: product.office.officeCountryCode,
-                officeName: product.office.officeName,
-                assignedAt: product.office.assignedAt,
-                isDefault: product.office.isDefault,
-              }
-            : undefined,
-
-        sourceUpdatedAt: (product as any).updatedAt || new Date(),
-      });
-    } catch (error) {
-      this.logger.error(
-        `❌ Error syncing product ${product._id} to global:`,
-        error,
-      );
-      // No lanzar error para no fallar la operación principal
-    }
-  }
-
-  constructor(
-    private readonly tenantModelRegistry: TenantModelRegistry,
-    private tenantsService: TenantsService,
-    private readonly historyService: HistoryService,
-    private readonly connectionService: TenantConnectionService,
-    private readonly moduleRef: ModuleRef,
-    private readonly eventEmitter: EventEmitter2,
-    private readonly slackService: SlackService,
-    private readonly assignmentsService: AssignmentsService,
-    @Inject(forwardRef(() => LogisticsService))
-    private readonly logisticsService: LogisticsService,
-<<<<<<< HEAD
-    private readonly globalProductSyncService: GlobalProductSyncService,
-=======
-    private readonly eventsGateway: EventsGateway,
->>>>>>> 53fdf6ab
-  ) {}
-
-  onModuleInit() {
-    this.tenantsService = this.moduleRef.get(TenantsService, { strict: false });
-    console.log('🧩 TenantsService loaded manually:', !!this.tenantsService);
-  }
-  private normalizeProductData(product: CreateProductDto) {
-    return {
-      ...product,
-      name: product.name
-        ?.trim()
-        .toLowerCase()
-        .replace(/\b\w/g, (char) => char.toUpperCase()),
-      assignedEmail: product.assignedEmail
-        ? product.assignedEmail.toLowerCase()
-        : undefined,
-    };
-  }
-
-  private getFullName(member: any): string {
-    if (member && member.firstName && member.lastName) {
-      return `${member.firstName} ${member.lastName}`;
-    }
-    return '';
-  }
-
-  private async validateSerialNumber(serialNumber: string, tenantName: string) {
-    if (!serialNumber || serialNumber.trim() === '') {
-      return;
-    }
-    const ProductModel =
-      await this.tenantModelRegistry.getProductModel(tenantName);
-    const productWithSameSerialNumber = await ProductModel.findOne({
-      serialNumber,
-    });
-    const memberProductWithSameSerialNumber =
-      await this.assignmentsService.findProductBySerialNumber(serialNumber);
-
-    if (productWithSameSerialNumber || memberProductWithSameSerialNumber) {
-      throw new BadRequestException('Serial Number already exists');
-    }
-  }
-
-  private async getRecoverableConfigForTenant(
-    tenantName: string,
-  ): Promise<Map<string, boolean>> {
-    await new Promise((resolve) => process.nextTick(resolve));
-    const user = await this.tenantsService.getByTenantName(tenantName);
-
-    if (user && user.isRecoverableConfig) {
-      return user.isRecoverableConfig;
-    }
-    console.log(
-      `No se encontró la configuración de isRecoverable para el tenant: ${tenantName}`,
-    );
-    return new Map([
-      ['Merchandising', false],
-      ['Computer', true],
-      ['Monitor', true],
-      ['Audio', true],
-      ['Peripherals', true],
-      ['Other', true],
-    ]);
-  }
-
-  isCreatingAction(actionType?: string): boolean {
-    return actionType === 'create' || actionType === 'bulkCreate';
-  }
-
-  public async determineProductStatus(
-    params: {
-      fp_shipment?: boolean;
-      location?: string;
-      assignedEmail?: string;
-      productCondition?: string;
-    },
-    tenantId: string,
-    actionType?: string,
-    shipmentStatus?: string,
-  ): Promise<Status> {
-    if (params.fp_shipment === true) {
-      if (shipmentStatus) {
-        switch (shipmentStatus) {
-          case 'In Preparation':
-          case 'On The Way':
-            return 'In Transit';
-          case 'On Hold - Missing Data':
-            return 'In Transit - Missing Data';
-          case 'Cancelled':
-          case 'Received':
-            if (params.location === 'Employee' && params.assignedEmail) {
-              return 'Delivered';
-            }
-            break;
-        }
-      }
-
-      if (params.location === 'Employee' && params.assignedEmail) {
-        const member = await this.assignmentsService.findByEmailNotThrowError(
-          params.assignedEmail,
-          undefined,
-          undefined,
-          tenantId,
-        );
-        if (
-          member?.address &&
-          member.country &&
-          member.city &&
-          member.zipCode
-        ) {
-          return 'In Transit';
-        } else {
-          return 'In Transit - Missing Data';
-        }
-      }
-
-      if (
-        params.location === 'Our office' ||
-        params.location === 'FP warehouse'
-      ) {
-        return 'In Transit';
-      }
-
-      return 'In Transit - Missing Data';
-    }
-
-    if (params.productCondition === 'Unusable') {
-      return 'Unavailable';
-    }
-
-    if (params.assignedEmail && params.location === 'Employee') {
-      return 'Delivered';
-    }
-
-    if (
-      params.location === 'FP warehouse' ||
-      params.location === 'Our office'
-    ) {
-      console.log('🧪 Status fallback logic (no shipment):', {
-        location: params.location,
-        assignedEmail: params.assignedEmail,
-        productCondition: params.productCondition,
-      });
-      return 'Available';
-    }
-
-    console.log('🧪 Checking delivered logic:', {
-      location: params.location,
-      assignedEmail: params.assignedEmail,
-      condition: params.productCondition,
-    });
-
-    return 'Available';
-  }
-
-  async create(
-    createProductDto: CreateProductDto,
-    tenantName: string,
-    userId: string,
-  ) {
-    await new Promise((resolve) => process.nextTick(resolve));
-
-    // � [DEBUG] Log completo del DTO recibido del frontend
-    console.log(
-      '📦 [CREATE] DTO recibido del frontend:',
-      JSON.stringify(createProductDto, null, 2),
-    );
-
-    // �🚫 Validación: Los usuarios normales no pueden crear productos iniciales en FP warehouse
-    // (Los movimientos/updates a FP warehouse sí están permitidos)
-    if (createProductDto.location === 'FP warehouse') {
-      throw new BadRequestException(
-        'FP warehouse location is not allowed for initial product creation. Please use "Our office" instead.',
-      );
-    }
-
-    const ProductModel =
-      await this.tenantModelRegistry.getProductModel(tenantName);
-    const normalizedProduct = this.normalizeProductData(createProductDto);
-
-    // 🔍 [DEBUG] Log después de normalización
-    console.log(
-      '🔄 [CREATE] Producto normalizado:',
-      JSON.stringify(normalizedProduct, null, 2),
-    );
-
-    const {
-      assignedEmail,
-      serialNumber,
-      price,
-      productCondition,
-      officeId,
-      ...rest
-    } = normalizedProduct;
-
-    // 🔍 [DEBUG] Log de campos extraídos
-    console.log('📋 [CREATE] Campos extraídos:', {
-      assignedEmail,
-      serialNumber,
-      productCondition,
-      officeId,
-      location: rest.location,
-    });
-
-    const recoverableConfig =
-      await this.getRecoverableConfigForTenant(tenantName);
-
-    const isRecoverable =
-      createProductDto.recoverable !== undefined
-        ? createProductDto.recoverable
-        : recoverableConfig.get(createProductDto.category) ?? false;
-
-    if (serialNumber && serialNumber.trim() !== '') {
-      await this.validateSerialNumber(serialNumber, tenantName);
-    }
-
-    let location = rest.location || createProductDto.location;
-    let status = rest.status || 'Available';
-
-    if (productCondition === 'Unusable') {
-      status = 'Unavailable';
-    } else {
-      if (assignedEmail && assignedEmail !== 'none') {
-        location = 'Employee';
-        status = 'Delivered';
-      } else if (['FP warehouse', 'Our office'].includes(location)) {
-        status = 'Available';
-      }
-    }
-
-    // Construir objeto office si officeId está presente y location es "Our office"
-    let officeData = {};
-    console.log('🏢 [CREATE] Office assignment check:', {
-      location,
-      officeId,
-      hasOfficeId: !!officeId,
-    });
-
-    if (officeId && location === 'Our office') {
-      console.log('🏢 [CREATE] Building office object for officeId:', officeId);
-      officeData = await this.assignmentsService.buildOfficeObject(
-        officeId as string,
-        tenantName,
-      );
-      console.log('🏢 [CREATE] Office data built:', officeData);
-    }
-
-    const createData = {
-      ...rest,
-      recoverable: isRecoverable,
-      serialNumber: serialNumber?.trim() || undefined,
-      productCondition: productCondition || 'Optimal',
-      additionalInfo: createProductDto.additionalInfo?.trim() || undefined,
-      location,
-      status,
-      ...(price?.amount !== undefined && price?.currencyCode ? { price } : {}),
-      ...officeData, // Incluir datos de oficina si existen
-    };
-
-    let assignedMember = '';
-
-    if (assignedEmail) {
-      const member = await this.assignmentsService.assignProduct(
-        assignedEmail,
-        createData,
-        undefined, // session
-        tenantName, // ✅ FIX: Pasar tenantName para sincronización global
-      );
-
-      if (member) {
-        assignedMember = this.getFullName(member);
-
-        // 📜 HISTORY: Crear registro con formato completo incluyendo country
-        const createdProduct = member.products.at(-1) as ProductDocument;
-        await recordEnhancedAssetHistory(
-          this.historyService,
-          'create',
-          userId,
-          null, // oldProduct
-          createdProduct, // newProduct
-          undefined, // context
-          member.country, // newMemberCountry
-          undefined, // oldMemberCountry
-        );
-
-        return member.products.at(-1);
-      }
-    }
-
-    const newProduct = await ProductModel.create({
-      ...createData,
-      assignedEmail,
-      assignedMember: assignedMember || this.getFullName(createProductDto),
-      recoverable: isRecoverable,
-      productCondition: createData.productCondition,
-    });
-
-    // 🔄 SYNC: Sincronizar producto creado a colección global
-    await this.syncProductToGlobal(newProduct, tenantName, 'products');
-
-    // 📜 HISTORY: Registrar creación con formato mejorado
-    await recordEnhancedAssetHistory(
-      this.historyService,
-      'create',
-      userId,
-      null, // oldProduct
-      newProduct, // newProduct
-    );
-
-    return newProduct;
-  }
-
-  async bulkCreate(
-    createProductDtos: CreateProductDto[],
-    tenantName: string,
-    userId: string,
-    options?: { isCSVUpload?: boolean },
-  ) {
-    console.log(`🚀 [bulkCreate] Service called with options:`, options);
-    await new Promise((resolve) => process.nextTick(resolve));
-
-    // � [DEBUG] Log inicial del bulk create
-
-    // �🚫 Validación: Los usuarios normales no pueden crear productos iniciales en FP warehouse
-    // (Los movimientos/updates a FP warehouse sí están permitidos)
-    const fpWarehouseProducts = createProductDtos.filter(
-      (dto) => dto.location === 'FP warehouse',
-    );
-    if (fpWarehouseProducts.length > 0) {
-      throw new BadRequestException(
-        'FP warehouse location is not allowed for initial product creation via CSV. Please use "Employee" instead.',
-      );
-    }
-
-    // 🚫 TEMPORAL: Bloquear "Our office" SOLO en CSV hasta próximo release
-    // Evita problemas con usuarios que tengan template anterior
-    // ✅ PERMITIR "Our office" desde UI Form (por defecto)
-    // ❌ BLOQUEAR "Our office" solo cuando source=csv
-    const isCSVUpload = options?.isCSVUpload === true;
-
-    console.log(
-      `📦 [bulkCreate] isCSVUpload: ${isCSVUpload}, options:`,
-      options,
-    );
-
-    if (isCSVUpload) {
-      const ourOfficeProducts = createProductDtos.filter(
-        (dto) => dto.location === 'Our office',
-      );
-      if (ourOfficeProducts.length > 0) {
-        throw new BadRequestException(
-          'Our office location is temporarily disabled for CSV uploads. Please use "Employee" instead and assign to offices manually.',
-        );
-      }
-    } else {
-      console.log(
-        `✅ [bulkCreate] UI Form detected - "Our office" location allowed`,
-      );
-    }
-
-    const connection = await this.tenantModelRegistry.getConnection(tenantName);
-    const ProductModel = connection.model(Product.name, ProductSchema);
-    const session = await connection.startSession();
-    session.startTransaction();
-
-    try {
-      const normalizedProducts = createProductDtos.map(
-        this.normalizeProductData,
-      );
-
-      const recoverableConfig =
-        await this.getRecoverableConfigForTenant(tenantName);
-
-      const productsWithSerialNumbers = normalizedProducts.filter(
-        (product) => product.serialNumber,
-      );
-      const seenSerialNumbers = new Set<string>();
-      const duplicates = new Set<string>();
-
-      productsWithSerialNumbers.forEach((product) => {
-        if (product.serialNumber) {
-          if (seenSerialNumbers.has(product.serialNumber)) {
-            duplicates.add(product.serialNumber);
-          } else {
-            seenSerialNumbers.add(product.serialNumber);
-          }
-        }
-      });
-
-      if (duplicates.size > 0) {
-        throw new BadRequestException(`Serial Number already exists`);
-      }
-
-      for (const product of normalizedProducts) {
-        const { serialNumber, category, recoverable } = product;
-
-        product.productCondition = 'Optimal';
-
-        const isRecoverable =
-          recoverable !== undefined
-            ? recoverable
-            : recoverableConfig.get(category) || false;
-
-        product.recoverable = isRecoverable;
-
-        if (serialNumber && serialNumber.trim() !== '') {
-          await this.validateSerialNumber(serialNumber, tenantName);
-        }
-      }
-
-      const createData = await Promise.all(
-        normalizedProducts.map(async (product) => {
-          const { serialNumber, officeId, ...rest } = product;
-
-          // ✅ FIX: Usar handleOfficeAssignment para manejar oficina default cuando no hay officeId
-          let officeData = {};
-          if (product.location === 'Our office') {
-            // Si no hay officeId pero location es "Our office", usar oficina default
-            const officeAssignment =
-              await this.assignmentsService.handleOfficeAssignment(
-                officeId as string,
-                product.location,
-                undefined, // currentOffice
-                tenantName,
-              );
-            officeData = officeAssignment;
-          }
-
-          const baseProduct =
-            serialNumber && serialNumber.trim() !== ''
-              ? { ...rest, serialNumber }
-              : rest;
-
-          return {
-            ...baseProduct,
-            ...officeData,
-          };
-        }),
-      );
-
-      const productsWithIds = createData.map((product) => {
-        return {
-          ...product,
-          _id: new Types.ObjectId(),
-        };
-      });
-
-      const productsWithoutAssignedEmail = productsWithIds.filter(
-        (product) => !product.assignedEmail,
-      );
-
-      const productsWithAssignedEmail = productsWithIds.filter(
-        (product) => product.assignedEmail,
-      );
-
-      const createdProducts: ProductDocument[] = [];
-      // Map para guardar relación producto-miembro para sincronización
-      const productMemberMap = new Map<
-        string,
-        { memberId: any; memberEmail: string; memberName: string }
-      >();
-      // Map para guardar relación producto-warehouse para sincronización
-      const productWarehouseMap = new Map<
-        string,
-        {
-          warehouseId: Types.ObjectId;
-          warehouseCountryCode: string;
-          warehouseName: string;
-          assignedAt: Date;
-          status: 'STORED' | 'IN_TRANSIT_IN' | 'IN_TRANSIT_OUT';
-        }
-      >();
-
-      const assignProductPromises = productsWithAssignedEmail.map(
-        async (product) => {
-          const member = await this.simpleFindByEmail(
-            product.assignedEmail!,
-            tenantName,
-          );
-
-          if (member) {
-            const productDocument = new ProductModel(
-              product,
-            ) as ProductDocument;
-            productDocument.assignedMember = this.getFullName(member);
-            member.products.push(productDocument);
-            await member.save({ session });
-            await ProductModel.deleteOne({ _id: product._id }).session(session);
-            createdProducts.push(productDocument);
-
-            // Guardar relación para sincronización usando el _id original del producto
-            // El product._id es el que se generó en la línea 449 y es el que se usa en la colección
-            const productIdStr = product._id.toString();
-            productMemberMap.set(productIdStr, {
-              memberId: member._id,
-              memberEmail: member.email,
-              memberName: this.getFullName(member),
-            });
-          } else {
-            const createdProduct = await ProductModel.create([product], {
-              session,
-            });
-            createdProducts.push(...createdProduct);
-          }
-        },
-      );
-
-      const inserted = await ProductModel.insertMany(
-        productsWithoutAssignedEmail,
-        { session },
-      );
-      createdProducts.push(...inserted);
-      await Promise.all(assignProductPromises);
-
-      await session.commitTransaction();
-
-      // 🔄 SYNC: Sincronizar productos creados en bulk a colección global
-
-      for (const product of createdProducts) {
-        try {
-          // Determinar sourceCollection basado en si tiene assignedEmail
-          const sourceCollection = product.assignedEmail
-            ? 'members'
-            : 'products';
-
-          // Obtener memberData si el producto está asignado
-          const productId = product._id?.toString();
-          const memberInfo = productId
-            ? productMemberMap.get(productId)
-            : undefined;
-
-          // Obtener fpWarehouseData si el producto está en FP warehouse
-          const warehouseInfo = productId
-            ? productWarehouseMap.get(productId)
-            : undefined;
-
-          // Sincronizar con memberData y/o fpWarehouseData según corresponda
-          if (memberInfo && warehouseInfo) {
-            await this.syncProductToGlobal(
-              product,
-              tenantName,
-              sourceCollection,
-              {
-                memberId: memberInfo.memberId,
-                memberEmail: memberInfo.memberEmail,
-                memberName: memberInfo.memberName,
-                assignedAt: new Date(),
-              },
-              warehouseInfo,
-            );
-          } else if (memberInfo) {
-            await this.syncProductToGlobal(
-              product,
-              tenantName,
-              sourceCollection,
-              {
-                memberId: memberInfo.memberId,
-                memberEmail: memberInfo.memberEmail,
-                memberName: memberInfo.memberName,
-                assignedAt: new Date(),
-              },
-            );
-          } else if (warehouseInfo) {
-            await this.syncProductToGlobal(
-              product,
-              tenantName,
-              sourceCollection,
-              undefined, // no memberData
-              warehouseInfo,
-            );
-          } else {
-            await this.syncProductToGlobal(
-              product,
-              tenantName,
-              sourceCollection,
-            );
-          }
-        } catch (error) {
-          this.logger.error(
-            `❌ [bulkCreate] Error syncing product ${product._id} to global collection:`,
-            error,
-          );
-          // No fallar el bulk create si falla la sincronización
-        }
-      }
-
-      // 📜 HISTORY: Registrar el historial con formato completo incluyendo country
-      // Crear un mapa de email -> country para evitar múltiples consultas
-      const memberCountryMap = new Map<string, string>();
-      for (const [, memberInfo] of productMemberMap.entries()) {
-        if (memberInfo.memberEmail) {
-          const member = await this.simpleFindByEmail(
-            memberInfo.memberEmail,
-            tenantName,
-          );
-          if (member?.country) {
-            memberCountryMap.set(memberInfo.memberEmail, member.country);
-          }
-        }
-      }
-
-      const { AssetHistoryFormatter } = await import(
-        '../history/helpers/history-formatters.helper'
-      );
-
-      const formattedProducts = createdProducts.map((product) => {
-        // Obtener country del member si está asignado
-        const memberCountry = product.assignedEmail
-          ? memberCountryMap.get(product.assignedEmail)
-          : undefined;
-
-        return AssetHistoryFormatter.formatAssetData(
-          product,
-          product.assignedMember,
-          undefined, // context
-          memberCountry, // country del member
-        );
-      });
-
-      await this.historyService.create({
-        actionType: 'bulk-create',
-        itemType: 'assets',
-        userId: userId,
-        changes: {
-          oldData: null,
-          newData: formattedProducts,
-        },
-      });
-
-      // session.endSession();
-
-      return createdProducts;
-    } catch (error) {
-      console.error('💥 Error en bulkCreate:', error);
-      if (session.inTransaction()) await session.abortTransaction();
-
-      if (error instanceof BadRequestException) {
-        throw new BadRequestException('Serial Number already exists');
-      } else {
-        throw new InternalServerErrorException();
-      }
-    } finally {
-      await session.endSession();
-    }
-  }
-
-  async simpleFindByEmail(email: string, tenantName: string) {
-    const MemberModel =
-      await this.tenantModelRegistry.getMemberModel(tenantName);
-    return MemberModel.findOne({ email: email.trim().toLowerCase() });
-  }
-
-  async tableGrouping(tenantName: string) {
-    await new Promise((resolve) => process.nextTick(resolve));
-
-    const ProductModel =
-      await this.tenantModelRegistry.getProductModel(tenantName);
-    const tenantConnection = ProductModel.db;
-
-    const productsFromRepository = await ProductModel.find({
-      isDeleted: false,
-    }).lean();
-
-    const productsFromMembers =
-      await this.assignmentsService.getAllProductsWithMembers(tenantConnection);
-
-    const allProducts = [...productsFromRepository, ...productsFromMembers];
-
-    const productsWithFilteredAttributes = await Promise.all(
-      allProducts.map(async (product) => {
-        const {
-          _id,
-          category,
-          name,
-          attributes,
-          status,
-          acquisitionDate,
-          assignedEmail,
-          assignedMember,
-          deleteAt,
-          isDeleted,
-          lastAssigned,
-          location,
-          recoverable,
-          serialNumber,
-          price,
-          productCondition,
-          additionalInfo,
-          activeShipment,
-        } = product;
-
-        // Calcular countryCode y officeName según la ubicación del producto
-        let countryCode: string | null = null;
-        let officeName: string | null = null;
-
-        if (location === 'Employee') {
-          // Para productos asignados a empleados, usar el country del member
-          const memberData = (product as any).memberData;
-          countryCode = memberData?.country || null;
-        } else if (location === 'FP warehouse') {
-          // Para productos en warehouse, usar warehouseCountryCode
-          const fpWarehouse = (product as any).fpWarehouse;
-          countryCode = fpWarehouse?.warehouseCountryCode || null;
-        } else if (location === 'Our office') {
-          // Para productos en oficina, usar officeCountryCode y officeName
-          const office = (product as any).office;
-          countryCode = office?.officeCountryCode || null;
-          officeName = office?.officeName || null;
-        }
-
-        // Debug: verificar si el producto tiene office cuando location es "Our office"
-        if (location === 'Our office') {
-          // console.log('🏢 Producto Our office:', {
-          //   productId: _id,
-          //   hasOffice: !!(product as any).office,
-          //   countryCode,
-          //   officeKeys: (product as any).office
-          //     ? Object.keys((product as any).office)
-          //     : 'null',
-          // });
-        }
-        const filteredAttributes = attributes.filter(
-          (attribute: Attribute) =>
-            attribute.key !== 'keyboardLanguage' && attribute.key !== 'gpu',
-        );
-
-        let shipmentOrigin: string | null = null;
-        let shipmentDestination: string | null = null;
-        let shipmentId: string | null = null;
-
-        // if (activeShipment && _id) {
-        //   const tenantConnection =
-        //     await this.connectionService.getTenantConnection(tenantName);
-        //   const ShipmentModel =
-        //     this.shipmentsService.getShipmentModel(tenantConnection);
-
-        //   const shipment = await ShipmentModel.findOne({
-        //     products: new mongoose.Types.ObjectId(_id.toString()),
-        //     shipment_status: {
-        //       $in: ['In Preparation', 'On Hold - Missing Data', 'On The Way'],
-        //     },
-        //     isDeleted: { $ne: true },
-        //   }).lean();
-
-        //   if (shipment) {
-        //     shipmentOrigin = shipment.origin;
-        //     shipmentDestination = shipment.destination;
-        //     shipmentId = shipment._id.toString();
-        //   }
-        // }
-
-        let shipmentStatus: string | null = null;
-
-        if (activeShipment && _id) {
-          const shipmentSummary =
-            await this.logisticsService.getShipmentSummaryByProductId(
-              _id.toString(),
-              tenantName,
-            );
-
-          if (shipmentSummary) {
-            shipmentId = shipmentSummary.shipmentId;
-            shipmentOrigin = shipmentSummary.shipmentOrigin;
-            shipmentDestination = shipmentSummary.shipmentDestination;
-          }
-
-          // Obtener el status del shipment para productos con activeShipment = true
-          shipmentStatus =
-            await this.logisticsService.getShipmentStatusByProductId(
-              _id.toString(),
-              tenantName,
-            );
-        }
-
-        return {
-          _id,
-          category,
-          name,
-          attributes,
-          status,
-          acquisitionDate,
-          assignedEmail,
-          assignedMember,
-          deleteAt,
-          isDeleted,
-          lastAssigned,
-          location,
-          recoverable,
-          serialNumber,
-          filteredAttributes,
-          price,
-          productCondition,
-          additionalInfo,
-          shipmentOrigin,
-          shipmentDestination,
-          shipmentId,
-          shipmentStatus,
-          // Solo el countryCode según la ubicación
-          countryCode,
-          // Solo el officeName cuando location es "Our office"
-          officeName,
-        };
-      }),
-    );
-
-    const groupedProducts = productsWithFilteredAttributes.reduce(
-      (acc, product) => {
-        let key: string;
-
-        switch (product.category) {
-          case 'Merchandising':
-            const colorValue = product.attributes.find(
-              (attr) => attr.key === 'color',
-            )?.value;
-            key = JSON.stringify({
-              category: product.category,
-              name: product.name,
-              color: colorValue,
-            });
-            break;
-
-          case 'Computer':
-            const computerBrand = product.filteredAttributes.find(
-              (attr) => attr.key === 'brand',
-            )?.value;
-            const computerModel = product.filteredAttributes.find(
-              (attr) => attr.key === 'model',
-            )?.value;
-            const computerProcessor = product.filteredAttributes.find(
-              (attr) => attr.key === 'processor',
-            )?.value;
-            const computerRam = product.filteredAttributes.find(
-              (attr) => attr.key === 'ram',
-            )?.value;
-            const computerStorage = product.filteredAttributes.find(
-              (attr) => attr.key === 'storage',
-            )?.value;
-            const computerScreen = product.filteredAttributes.find(
-              (attr) => attr.key === 'screen',
-            )?.value;
-
-            // 🎯 FIX: Solo agrupar por características VISUALES (brand, model, color, screen)
-            // NO incluir processor, ram, storage que son specs internas
-            key = JSON.stringify({
-              category: product.category,
-              brand: computerBrand,
-              model: computerModel,
-              name: computerModel === 'Other' ? product.name : undefined,
-              processor: computerProcessor,
-              ram: computerRam,
-              storage: computerStorage,
-              screen: computerScreen,
-            });
-            break;
-
-          case 'Monitor':
-            const monitorBrand = product.filteredAttributes.find(
-              (attr) => attr.key === 'brand',
-            )?.value;
-            const monitorModel = product.filteredAttributes.find(
-              (attr) => attr.key === 'model',
-            )?.value;
-            const monitorScreen = product.filteredAttributes.find(
-              (attr) => attr.key === 'screen',
-            )?.value;
-
-            key = JSON.stringify({
-              category: product.category,
-              brand: monitorBrand,
-              model: monitorModel,
-              name: monitorModel === 'Other' ? product.name : undefined,
-              screen: monitorScreen,
-            });
-            break;
-
-          case 'Audio':
-            const audioBrand = product.filteredAttributes.find(
-              (attr) => attr.key === 'brand',
-            )?.value;
-            const audioModel = product.filteredAttributes.find(
-              (attr) => attr.key === 'model',
-            )?.value;
-
-            key = JSON.stringify({
-              category: product.category,
-              brand: audioBrand,
-              model: audioModel,
-              name: audioModel === 'Other' ? product.name : undefined,
-            });
-            break;
-
-          case 'Peripherals':
-            const peripheralsBrand = product.filteredAttributes.find(
-              (attr) => attr.key === 'brand',
-            )?.value;
-            const peripheralsModel = product.filteredAttributes.find(
-              (attr) => attr.key === 'model',
-            )?.value;
-
-            key = JSON.stringify({
-              category: product.category,
-              brand: peripheralsBrand,
-              model: peripheralsModel,
-              name: peripheralsModel === 'Other' ? product.name : undefined,
-            });
-            break;
-
-          case 'Other':
-            const otherBrand = product.filteredAttributes.find(
-              (attr) => attr.key === 'brand',
-            )?.value;
-            const otherModel = product.filteredAttributes.find(
-              (attr) => attr.key === 'model',
-            )?.value;
-
-            key = JSON.stringify({
-              category: product.category,
-              brand: otherBrand,
-              model: otherModel,
-              name: otherModel === 'Other' ? product.name : undefined,
-            });
-            break;
-
-          default:
-            key = JSON.stringify({
-              category: product.category,
-              name: product.name,
-            });
-            break;
-        }
-
-        if (!acc[key]) {
-          acc[key] = {
-            category: product.category,
-            products: [],
-          };
-        }
-
-        acc[key].products.push(product);
-        return acc;
-      },
-      {},
-    );
-
-    const result = Object.values(groupedProducts);
-
-    // return result;
-    // Ordenar los productos: primero los de categoría "Computer" y luego el resto por orden alfabético de categoría
-
-    const sortedResult = result
-      // @ts-expect-error as @ts-ignore
-      .filter((group) => group.category === 'Computer')
-      .concat(
-        result
-          // @ts-expect-error as @ts-ignore
-          .filter((group) => group.category !== 'Computer')
-          // @ts-expect-error as @ts-ignore
-          .sort((a, b) => a.category.localeCompare(b.category)),
-      );
-
-    return sortedResult;
-  }
-
-  async findProductAndLocationById(
-    id: ObjectId,
-    tenantName: string,
-  ): Promise<{
-    product: Product | ProductDocument;
-    location: 'products' | 'members';
-    member?: MemberDocument;
-    tenantName: string;
-  }> {
-    await new Promise((resolve) => process.nextTick(resolve));
-
-    const ProductModel =
-      await this.tenantModelRegistry.getProductModel(tenantName);
-    console.log('[🔍] Buscando producto por ID:', id, 'en ProductModel');
-    const product = await ProductModel.findById(id);
-    console.log('[✅] Resultado en ProductModel:', product?._id?.toString());
-    if (product?.isDeleted) {
-      throw new NotFoundException(`Product with id "${id}" not found`);
-    }
-
-    if (product) {
-      if (product.isDeleted) {
-        console.warn('[⚠️] Producto encontrado pero marcado como eliminado');
-        throw new NotFoundException(`Product with id "${id}" not found`);
-      }
-      return { product, location: 'products', tenantName };
-    }
-
-    const connection = await this.tenantModelRegistry.getConnection(tenantName);
-    console.log(
-      '🪵 ID recibido en Logistics antes de getProductByMembers desde findProductAndLocationById:',
-      id,
-      typeof id,
-      id instanceof Types.ObjectId,
-    );
-
-    const memberProduct = await this.assignmentsService.getProductByMembers(
-      id,
-      connection,
-    );
-
-    if (memberProduct?.product.isDeleted) {
-      throw new NotFoundException(`Product with id "${id}" not found`);
-    }
-
-    if (memberProduct?.product) {
-      return {
-        product: memberProduct.product,
-        location: 'members',
-        member: memberProduct.member,
-        tenantName,
-      };
-    }
-
-    throw new NotFoundException(`Product with id "${id}" not found`);
-  }
-
-  async findById(
-    id: ObjectId,
-    tenantName: string,
-  ): Promise<Product | ProductDocument> {
-    const { product } = await this.findProductAndLocationById(id, tenantName);
-    return product;
-  }
-
-  async updateOne(tenantName: string, filter: any, update: any, options: any) {
-    const ProductModel =
-      await this.tenantModelRegistry.getProductModel(tenantName);
-    return ProductModel.updateOne(filter, update, options);
-  }
-
-  async findByIdAndDelete(
-    tenantName: string,
-    id: ObjectId,
-    options?: any,
-    providedConnection?: Connection,
-  ) {
-    // ✅ FIX: Usar la conexión proporcionada si existe (misma que creó la session)
-    const connection =
-      providedConnection ||
-      (await this.connectionService.getTenantConnection(tenantName));
-    const ProductModel = connection.model(Product.name, ProductSchema);
-    return ProductModel.findByIdAndDelete(id, options);
-  }
-
-  async updateMultipleProducts(
-    productsToUpdate: { id: ObjectId; product: any }[],
-    tenantName: string,
-    userId: string,
-    ourOfficeEmail: string,
-  ) {
-    const connection =
-      await this.connectionService.getTenantConnection(tenantName);
-    const session = await connection.startSession();
-    session.startTransaction();
-
-    try {
-      for (const { id, product } of productsToUpdate) {
-        const updateProductDto = { ...product };
-
-        await this.update(
-          id,
-          { ...updateProductDto },
-          tenantName,
-          userId,
-          ourOfficeEmail,
-          session,
-          connection,
-        );
-      }
-
-      await session.commitTransaction();
-    } catch (error) {
-      await session.abortTransaction();
-      throw error;
-    } finally {
-      session.endSession();
-    }
-  }
-
-  async reassignProduct(
-    id: ObjectId,
-    updateProductDto: UpdateProductDto,
-    tenantName: string,
-    userId: string,
-    ourOfficeEmail: string,
-  ) {
-    console.log(`🔁 [reassignProduct] DEBUG - Product ID: ${id}`);
-    console.log(`🔁 [reassignProduct] DEBUG - updateProductDto:`, {
-      location: updateProductDto.location,
-      assignedEmail: updateProductDto.assignedEmail,
-      fp_shipment: updateProductDto.fp_shipment,
-      actionType: updateProductDto.actionType,
-      officeId: updateProductDto.officeId,
-    });
-
-    if (updateProductDto.assignedEmail === 'none') {
-      updateProductDto.assignedEmail = '';
-    }
-    return this.update(
-      id,
-      updateProductDto,
-      tenantName,
-      userId,
-      ourOfficeEmail,
-    );
-  }
-
-  public getUpdatedFields(
-    product: ProductDocument,
-    updateProductDto: UpdateProductDto,
-  ) {
-    const updatedFields: any = {};
-    for (const key in updateProductDto) {
-      if (
-        updateProductDto[key] !== undefined &&
-        updateProductDto[key] !== product[key]
-      ) {
-        // Si el producto está en shipment activo, no actualizar el status
-        if (key === 'status' && product.fp_shipment === true) {
-          console.log(
-            '⚠️ Producto en shipment activo, ignorando cambio de status',
-          );
-          continue;
-        }
-
-        if (
-          key === 'activeShipment' &&
-          product.fp_shipment === true &&
-          updateProductDto[key] === false
-        ) {
-          console.log(
-            '⚠️ Producto en shipment activo, ignorando cambio de activeShipment a false',
-          );
-          continue;
-        }
-
-        // 🏭 PRESERVAR fpWarehouse: No sobrescribir con null si el producto está en FP warehouse
-        if (
-          key === 'fpWarehouse' &&
-          updateProductDto[key] === null &&
-          product.location === 'FP warehouse'
-        ) {
-          console.log(
-            '⚠️ Producto en FP warehouse, preservando fpWarehouse existente',
-          );
-          continue;
-        }
-
-        // 👤 PRESERVAR memberData: No sobrescribir con null si el producto tiene member asignado
-        if (
-          key === 'memberData' &&
-          updateProductDto[key] === null &&
-          product.assignedMember
-        ) {
-          console.log(
-            '⚠️ Producto con member asignado, preservando memberData existente',
-          );
-          continue;
-        }
-
-        updatedFields[key] = updateProductDto[key];
-      }
-    }
-
-    if (
-      updateProductDto.activeShipment !== undefined &&
-      product.fp_shipment !== true
-    ) {
-      updatedFields.activeShipment = updateProductDto.activeShipment;
-    } else if (
-      product.fp_shipment === true &&
-      updateProductDto.activeShipment === false
-    ) {
-      console.log(
-        '⚠️ Ignorando override de activeShipment=false por estar en shipment activo',
-      );
-
-      delete updatedFields.activeShipment;
-    }
-
-    if (product.fp_shipment === true) {
-      updatedFields.activeShipment = true;
-    }
-
-    return updatedFields;
-  }
-
-  // REFACTOR UNA PARTE TIENE QUE IR A ASSIGNMENTS SERVICE
-  async updateEntity(
-    id: ObjectId,
-    updateProductDto: UpdateProductDto,
-    config: { tenantName: string; userId: string },
-  ) {
-    await new Promise((resolve) => process.nextTick(resolve));
-    const ProductModel = await this.tenantModelRegistry.getProductModel(
-      config.tenantName,
-    );
-    const { tenantName, userId } = config;
-
-    try {
-      const { member, product, location } =
-        await this.findProductAndLocationById(id, tenantName);
-
-      // 📸 HISTORY: Capturar estado original ANTES de cualquier modificación
-      const originalProduct = JSON.parse(
-        JSON.stringify(
-          (product as any).toObject ? (product as any).toObject() : product,
-        ),
-      );
-
-      const isInActiveShipment = product.fp_shipment === true;
-
-      if (isInActiveShipment) {
-        console.log(
-          '⚠️ Producto en shipment activo, aplicando reglas especiales',
-        );
-
-        if (updateProductDto.fp_shipment === false) {
-          console.log('⚠️ Ignorando cambio a fp_shipment=false');
-          updateProductDto.fp_shipment = true;
-        }
-
-        if (
-          updateProductDto.status &&
-          !['In Transit', 'In Transit - Missing Data'].includes(product.status)
-        ) {
-          updateProductDto.status = product.status;
-        }
-      }
-
-      await this.getRecoverableConfigForTenant(tenantName);
-      const isRecoverable =
-        updateProductDto.recoverable !== undefined
-          ? updateProductDto.recoverable
-          : product.recoverable;
-
-      // 🎯 FIX: Capturar serialNumber original ANTES de cualquier modificación
-      const originalSerialNumber = product.serialNumber;
-
-      if (updateProductDto.price === null) {
-        await ProductModel.updateOne(
-          { _id: product._id },
-          { $unset: { price: '' } },
-        );
-        product.price = undefined;
-      } else {
-        product.price = updateProductPrice(
-          product.price,
-          updateProductDto.price,
-        );
-      }
-
-      // 🎯 FIX: Manejar serialNumber vacío para AMBAS ubicaciones
-      if (updateProductDto.serialNumber === '') {
-        if (location === 'products') {
-          await ProductModel.updateOne(
-            { _id: product._id },
-            { $unset: { serialNumber: '' } },
-          );
-          product.serialNumber = undefined;
-          // Para products, limpiar el campo para que no se incluya en updatedFields
-          updateProductDto.serialNumber = undefined;
-        } else if (location === 'members') {
-          // Para members, mantener como null para que llegue a updateEmbeddedProduct
-          updateProductDto.serialNumber = null;
-        }
-      }
-
-      if (
-        updateProductDto.serialNumber &&
-        updateProductDto.serialNumber !== product.serialNumber
-      ) {
-        await this.validateSerialNumber(
-          updateProductDto.serialNumber,
-          tenantName,
-        );
-      }
-
-      const updatedFields = this.getUpdatedFields(product as ProductDocument, {
-        ...updateProductDto,
-        recoverable: isRecoverable,
-      });
-
-      if (isInActiveShipment && updatedFields.status) {
-        delete updatedFields.status;
-      }
-
-      if (updateProductDto.price === null) {
-        delete updatedFields.price;
-      }
-      // 🎯 FIX: Manejar serialNumber null solo para products (members lo necesita en updatedFields)
-      if (updateProductDto.serialNumber === null && location === 'products') {
-        delete updatedFields.serialNumber;
-      }
-
-      if (
-        updateProductDto.activeShipment !== undefined &&
-        product.fp_shipment !== true
-      ) {
-        updatedFields.activeShipment = updateProductDto.activeShipment;
-      } else if (
-        product.fp_shipment === true &&
-        updateProductDto.activeShipment === false
-      ) {
-        console.log(
-          '⚠️ Ignorando override de activeShipment=false por estar en shipment activo',
-        );
-      }
-
-      let productUpdated;
-
-      if (location === 'products') {
-        productUpdated = await ProductModel.findOneAndUpdate(
-          { _id: product._id },
-          { $set: updatedFields },
-          { runValidators: true, new: true, omitUndefined: true },
-        );
-      } else if (location === 'members' && member) {
-        if (product.fp_shipment) updatedFields.activeShipment = true;
-
-        if (!product._id) {
-          throw new BadRequestException('Product is missing _id');
-        }
-        productUpdated = await this.assignmentsService.updateEmbeddedProduct(
-          member,
-          product._id,
-          updatedFields,
-          tenantName, // 🎯 Pasar tenantName para sincronización
-        );
-      }
-
-      // 🔄 SYNC: Sincronizar producto actualizado a colección global
-      if (productUpdated) {
-        const sourceCollection =
-          location === 'members' ? 'members' : 'products';
-        let memberData: any = undefined;
-
-        if (location === 'members' && member) {
-          memberData = {
-            memberId: member._id as any,
-            memberEmail: member.email,
-            memberName: `${member.firstName} ${member.lastName}`,
-            assignedAt: (productUpdated as any).assignedAt || member.updatedAt,
-          };
-        }
-
-        // 🎯 FIX: Indicar si se debe eliminar serialNumber de global
-        // Detectar si el producto TENÍA serialNumber pero ahora no lo tiene
-        const hadSerialNumber =
-          originalSerialNumber !== undefined &&
-          originalSerialNumber !== null &&
-          originalSerialNumber !== '';
-        const hasSerialNumber =
-          productUpdated.serialNumber !== undefined &&
-          productUpdated.serialNumber !== null &&
-          productUpdated.serialNumber !== '';
-        const shouldRemoveSerialNumber = hadSerialNumber && !hasSerialNumber;
-
-        await this.assignmentsService.syncProductToGlobal(
-          productUpdated,
-          tenantName,
-          sourceCollection,
-          memberData,
-          shouldRemoveSerialNumber, // 🎯 Nuevo parámetro
-        );
-      }
-
-      if (!userId)
-        throw new Error('❌ userId is undefined antes de crear history');
-
-      // 📜 HISTORY: Registrar actualización con formato mejorado
-      await recordEnhancedAssetHistory(
-        this.historyService,
-        'update',
-        userId,
-        originalProduct as ProductDocument, // ✅ producto original (antes de modificaciones)
-        productUpdated as ProductDocument, // ✅ producto actualizado
-      );
-
-      if (isInActiveShipment && product?._id) {
-        const shipmentSummary =
-          await this.logisticsService.getShipmentSummaryByProductId(
-            product._id.toString(),
-            tenantName,
-          );
-
-        const editableStatuses = ['In Preparation', 'On Hold - Missing Data'];
-
-        if (
-          shipmentSummary &&
-          editableStatuses.includes(shipmentSummary.shipmentStatus)
-        ) {
-          console.log(
-            `📦 Shipment editable (${shipmentSummary.shipmentStatus}) → Emitiendo evento`,
-          );
-          this.eventEmitter.emit(EventTypes.PRODUCT_ADDRESS_UPDATED, {
-            productId: product._id.toString(),
-            tenantName,
-          });
-        } else {
-          console.log(
-            '🚫 No se emitió evento: shipment no editable o inexistente',
-          );
-        }
-      }
-
-      return {
-        message: `Product with id "${id}" updated successfully`,
-      };
-    } catch (error) {
-      console.log('❌ Error in updateEntity:', {
-        name: error.name,
-        message: error.message,
-        stack: error.stack,
-      });
-
-      if (error instanceof BadRequestException) {
-        throw error;
-      }
-
-      if (error?.code === 11000) {
-        throw new BadRequestException('Serial Number already exists');
-      }
-
-      throw new InternalServerErrorException('Unexpected error occurred.');
-    }
-  }
-
-  async update(
-    id: ObjectId,
-    updateProductDto: UpdateProductDto,
-    tenantName: string,
-    userId: string,
-    ourOfficeEmail: string,
-    session?: ClientSession,
-    connection?: Connection,
-  ) {
-    console.log(`🔄 [update] DEBUG - Product ID: ${id}`);
-    console.log(`🔄 [update] DEBUG - updateProductDto:`, {
-      location: updateProductDto.location,
-      assignedEmail: updateProductDto.assignedEmail,
-      fp_shipment: updateProductDto.fp_shipment,
-      actionType: updateProductDto.actionType,
-      officeId: updateProductDto.officeId,
-    });
-
-    await new Promise((resolve) => process.nextTick(resolve));
-
-    const internalConnection =
-      connection ??
-      (await this.connectionService.getTenantConnection(tenantName));
-    const internalSession =
-      session ?? (await internalConnection.startSession());
-
-    const startedTransaction = !session;
-    if (startedTransaction) {
-      internalSession.startTransaction();
-    }
-
-    try {
-      await this.normalizeFpShipmentFlag(
-        id,
-        updateProductDto,
-        internalConnection,
-        internalSession,
-        tenantName,
-      );
-
-      // ✅ FIX: Usar la conexión interna en lugar de obtener una nueva
-      const ProductModel = internalConnection.model(
-        Product.name,
-        ProductSchema,
-      );
-
-      const product = await ProductModel.findById(id).session(internalSession);
-
-      if (!product) {
-        console.error(
-          '❌ Producto no encontrado en ProductModel con id:',
-          id.toString(),
-        );
-      }
-
-      // ✅ VALIDACIÓN: No permitir actualizar productos con shipment "On The Way"
-      if (product && product.activeShipment) {
-        const shipmentStatus =
-          await this.logisticsService.getShipmentStatusByProductId(
-            id.toString(),
-            tenantName,
-          );
-        if (shipmentStatus === 'On The Way') {
-          throw new BadRequestException(
-            'Cannot update product with shipment On The Way',
-          );
-        }
-      }
-
-      const result = product
-        ? await this.assignmentsService.handleProductFromProductsCollection(
-            product,
-            updateProductDto,
-            tenantName,
-            userId,
-            ourOfficeEmail,
-            internalSession,
-            internalConnection,
-          )
-        : await this.assignmentsService.handleProductFromMemberCollection(
-            id,
-            updateProductDto,
-            tenantName,
-            userId,
-            ourOfficeEmail,
-            internalSession,
-            internalConnection,
-          );
-
-      if (startedTransaction) {
-        await internalSession.commitTransaction();
-        internalSession.endSession();
-      }
-
-      // � RESINCRONIZACIÓN FINAL: Para productos con fp_shipment
-      // NOTA: No resincronizar si el producto viene de moveToProductsCollection (reassign/return desde member)
-      // porque ya se sincronizó en ese método
-      const isFromMemberCollection =
-        updateProductDto.actionType === 'reassign' ||
-        updateProductDto.actionType === 'return';
-
-      if (
-        updateProductDto.fp_shipment &&
-        result.updatedProduct &&
-        !isFromMemberCollection
-      ) {
-        try {
-          // Buscar el producto en la colección local para obtener el status final correcto
-          const ProductModel = internalConnection.model(
-            'Product',
-            ProductSchema,
-          );
-          const localProduct = await ProductModel.findById(
-            result.updatedProduct._id,
-          );
-
-          if (localProduct) {
-            // Resincronizar con el status correcto después del shipment
-            await this.assignmentsService.syncProductToGlobal(
-              localProduct,
-              tenantName,
-              'products',
-              undefined,
-            );
-          }
-        } catch (error) {
-          this.logger.error(
-            `❌ [ProductsService] Final re-sync failed for product ${result.updatedProduct._id}:`,
-            error,
-          );
-        }
-      } else if (isFromMemberCollection) {
-        this.logger.log(
-          `⏭️ [ProductsService] Skipping final re-sync for product ${result.updatedProduct?._id} - already synced in moveToProductsCollection`,
-        );
-      }
-
-      const response = {
-        message: `Product with id "${id}" updated successfully`,
-        shipment: result.shipment ?? null,
-        updatedProduct: result.updatedProduct ?? null,
-      };
-
-      console.log('✅ [ProductsService.update] Returning response:', {
-        hasShipment: !!response.shipment,
-        hasUpdatedProduct: !!response.updatedProduct,
-        productId: response.updatedProduct?._id,
-        shipmentId: response.shipment?._id,
-      });
-
-      return response;
-    } catch (error) {
-      if (startedTransaction) {
-        await internalSession.abortTransaction();
-        internalSession.endSession();
-      }
-
-      throw error;
-    }
-  }
-
-  public async normalizeFpShipmentFlag(
-    productId: ObjectId,
-    updateProductDto: UpdateProductDto,
-    connection: Connection,
-    session: ClientSession,
-    tenantName: string,
-  ): Promise<void> {
-    // ✅ FIX: Usar la conexión proporcionada en lugar de obtener una nueva
-    const ProductModel = connection.model(Product.name, ProductSchema);
-    console.log('tenantName', tenantName);
-    if (updateProductDto.fp_shipment === undefined) {
-      const existingProduct =
-        await ProductModel.findById(productId).session(session);
-
-      if (existingProduct) {
-        updateProductDto.fp_shipment = existingProduct.fp_shipment === true;
-      } else {
-        console.log(
-          '🪵 ID recibido en Logistics antes de getProductByMembers desde normalizeFpShipmentFlag:',
-          productId,
-          typeof productId,
-          productId instanceof Types.ObjectId,
-        );
-
-        const memberProduct = await this.assignmentsService.getProductByMembers(
-          productId,
-          connection,
-          session,
-        );
-        updateProductDto.fp_shipment =
-          memberProduct?.product?.fp_shipment === true;
-      }
-    } else if (updateProductDto.fp_shipment === false) {
-      const existingProduct = await ProductModel.findById(productId);
-
-      if (existingProduct?.fp_shipment === true) {
-        updateProductDto.fp_shipment = true;
-      } else {
-        const memberProduct = await this.assignmentsService.getProductByMembers(
-          productId,
-          connection,
-          session,
-        );
-        if (memberProduct?.product?.fp_shipment === true) {
-          updateProductDto.fp_shipment = true;
-        }
-      }
-    }
-  }
-
-  public updatePriceIfProvided(
-    product: ProductDocument,
-    updateProductDto: UpdateProductDto,
-  ): void {
-    const hasValidPrice =
-      updateProductDto.price?.amount !== undefined &&
-      updateProductDto.price?.currencyCode !== undefined;
-
-    if (hasValidPrice) {
-      product.price = {
-        amount: updateProductDto.price!.amount!,
-        currencyCode: updateProductDto.price!.currencyCode!,
-      };
-    } else if (product.price && !updateProductDto.price) {
-    } else {
-      product.price = undefined;
-    }
-  }
-
-  public getEffectiveRecoverableValue(
-    updateProductDto: UpdateProductDto,
-    currentRecoverable: boolean,
-  ): boolean {
-    return updateProductDto.recoverable !== undefined
-      ? updateProductDto.recoverable
-      : currentRecoverable;
-  }
-
-  async setNonShipmentStatus(updateDto: UpdateProductDto): Promise<void> {
-    if (updateDto.assignedEmail && updateDto.assignedEmail !== 'none') {
-      updateDto.location = 'Employee';
-      updateDto.status = 'Delivered';
-    } else if (
-      updateDto.assignedEmail === 'none' &&
-      updateDto.productCondition !== 'Unusable'
-    ) {
-      if (!['FP warehouse', 'Our office'].includes(updateDto.location || '')) {
-        throw new BadRequestException(
-          'When unassigned, location must be FP warehouse or Our office.',
-        );
-      }
-      updateDto.status = 'Available';
-    }
-  }
-
-  public emitProductUpdatedEvent(productId: string, tenantName: string) {
-    console.log(
-      `🔔 Emitiendo evento de actualización para producto ${productId} en tenant ${tenantName}`,
-    );
-    this.eventEmitter.emit(EventTypes.PRODUCT_ADDRESS_UPDATED, {
-      productId,
-      tenantName,
-    });
-  }
-
-  // TODO: extraer lógica de recuperación desde miembros y limpieza a AssignmentsService
-  // TODO: dividir en helpers internos para mayor trazabilidad y testeabilidad
-  async softDelete(id: ObjectId, userId: string, tenantName: string) {
-    await new Promise((resolve) => process.nextTick(resolve));
-    const connection =
-      await this.connectionService.getTenantConnection(tenantName);
-    const session = await connection.startSession();
-    let retries = 0;
-    const maxRetries = 3;
-
-    while (retries < maxRetries) {
-      try {
-        session.startTransaction();
-<<<<<<< HEAD
-        // Usar el modelo de la misma conexión para evitar conflictos de sesión
-        const ProductModel = connection.model('Product', ProductSchema) as any;
-        console.log(
-          `🔍 [softDelete] Looking for product ${id} in products collection`,
-        );
-=======
-        // ✅ FIX: Usar la misma conexión para obtener el ProductModel
-        const ProductModel = connection.model(
-          Product.name,
-          ProductSchema,
-        ) as any;
->>>>>>> 53fdf6ab
-        const product = await ProductModel.findById(id).session(session);
-        const changes: {
-          oldData: Product | null;
-          newData: Product | null;
-        } = {
-          oldData: null,
-          newData: null,
-        };
-
-        if (product) {
-          console.log(
-            `✅ [softDelete] Product ${id} found in products collection`,
-          );
-
-          // ✅ VALIDACIÓN: No permitir eliminar productos con active shipment
-          if (product.activeShipment) {
-            console.error(
-              `❌ [softDelete] Cannot delete product ${id} - has active shipment`,
-            );
-            throw new BadRequestException(
-              'Cannot delete product that is part of an active shipment',
-            );
-          }
-
-          product.status = 'Deprecated';
-          product.lastSerialNumber = product.serialNumber || undefined;
-          product.serialNumber = undefined;
-          product.isDeleted = true;
-<<<<<<< HEAD
-          product.deleteAt = new Date();
-=======
-          product.deletedAt = new Date(); // ✅ FIX: Establecer fecha de eliminación
->>>>>>> 53fdf6ab
-
-          await product.save();
-
-          await ProductModel.softDelete({ _id: id }, { session });
-
-          // 🔄 SYNC: Marcar producto como eliminado en colección global
-
-          await this.globalProductSyncService.markProductAsDeleted(
-            tenantName, // Se corregirá automáticamente en GlobalProductSyncService
-            id as any,
-            product.lastSerialNumber, // Pasar el lastSerialNumber para sincronización
-          );
-
-          changes.oldData = product;
-        } else {
-          const memberProduct =
-            await this.assignmentsService.getProductByMembers(
-              id,
-              connection,
-              session,
-            );
-          console.log(
-            `🔍 [softDelete] Member product search result: ${memberProduct ? 'Found' : 'Not found'}`,
-          );
-
-          if (memberProduct && memberProduct.product) {
-            // ✅ VALIDACIÓN: No permitir eliminar productos con active shipment
-            if (memberProduct.product.activeShipment) {
-              throw new BadRequestException(
-                'Cannot delete product that is part of an active shipment',
-              );
-            }
-
-            await ProductModel.create(
-              [
-                {
-                  _id: memberProduct.product._id,
-                  name: memberProduct.product.name,
-                  attributes: memberProduct.product.attributes,
-                  category: memberProduct.product.category,
-                  assignedEmail: memberProduct.product.assignedEmail,
-                  assignedMember: memberProduct.product.assignedMember,
-                  acquisitionDate: memberProduct.product.acquisitionDate,
-                  deleteAt: memberProduct.product.deleteAt,
-                  isDeleted: true,
-                  location: memberProduct.product.location,
-                  recoverable: memberProduct.product.recoverable,
-                  serialNumber: undefined,
-                  lastSerialNumber: memberProduct.product.serialNumber,
-                  lastAssigned: memberProduct.member.email,
-                  status: 'Deprecated',
-                  deletedAt: new Date(), // ✅ FIX: Establecer fecha de eliminación
-                },
-              ],
-              { session },
-            );
-
-            await ProductModel.softDelete({ _id: id }, { session });
-
-            // 🔄 SYNC: Marcar producto como eliminado en colección global
-
-            await this.globalProductSyncService.markProductAsDeleted(
-              tenantName,
-              id as any,
-              memberProduct.product.serialNumber || undefined, // Pasar el serialNumber original
-            );
-
-            const memberId = memberProduct.member._id;
-            await this.assignmentsService.deleteProductFromMember(
-              memberId,
-              id,
-              session,
-            );
-
-            changes.oldData = memberProduct.product;
-          } else {
-            throw new NotFoundException(`Product with id "${id}" not found`);
-          }
-        }
-
-        // 📜 HISTORY: Crear registro con formato completo incluyendo country
-        let memberCountry: string | undefined;
-
-        // Si el producto estaba asignado a un member, obtener su country
-        if (changes.oldData?.assignedEmail) {
-          try {
-            const member = await this.simpleFindByEmail(
-              changes.oldData.assignedEmail,
-              tenantName,
-            );
-            memberCountry = member?.country;
-          } catch (error) {
-            console.warn(
-              'Could not find member for country in delete history:',
-              error,
-            );
-          }
-        }
-
-        // Para productos en FP warehouse o Our office, el country ya está en fpWarehouse.warehouseCountryCode o office.officeCountryCode
-        // El AssetHistoryFormatter.formatAssetData() se encargará de extraerlo automáticamente
-
-        await recordEnhancedAssetHistory(
-          this.historyService,
-          'delete',
-          userId,
-          changes.oldData as ProductDocument, // oldProduct
-          null, // newProduct
-          undefined, // context
-          undefined, // newMemberCountry
-          memberCountry, // oldMemberCountry
-        );
-
-        await session.commitTransaction();
-
-        session.endSession();
-
-        // 🔔 Notificar al cliente mediante websocket sobre la eliminación del producto
-        const tenant = await this.tenantsService.getByTenantName(tenantName);
-        if (tenant && tenant._id) {
-          this.eventsGateway.notifyTenant(
-            tenant.tenantName.toString(),
-            'data-changed',
-            {
-              data: {
-                productId: id.toString(),
-                message: `Product with id ${id} has been soft deleted`,
-                timestamp: new Date().toISOString(),
-              },
-            },
-          );
-          this.logger.log(
-            `🔔 Websocket notification sent for deleted product ${id} to tenant ${tenant._id}`,
-          );
-        }
-
-        return { message: `Product with id ${id} has been soft deleted` };
-      } catch (error) {
-        console.error(`❌ [softDelete] Error deleting product ${id}:`, error);
-
-        if (error.message.includes('catalog changes')) {
-          retries++;
-          console.log(`Reintento ${retries}/${maxRetries} para softDelete`);
-          await session.abortTransaction();
-          continue;
-        }
-
-        await session.abortTransaction();
-        session.endSession();
-        throw error;
-      }
-    }
-
-    throw new InternalServerErrorException(
-      `Failed to soft delete product after ${maxRetries} retries`,
-    );
-  }
-
-  private getAttributeValue(attributes: Attribute[], key: string): string {
-    const attribute = attributes.find((attr) => attr.key === key);
-    return attribute && typeof attribute.value === 'string'
-      ? attribute.value
-      : '';
-  }
-
-  private formatDate(date: string | Date | undefined | null): string {
-    if (!date) return '';
-    const parsedDate = new Date(date);
-    if (isNaN(parsedDate.getTime())) return '';
-    const day = String(parsedDate.getDate()).padStart(2, '0');
-    const month = String(parsedDate.getMonth() + 1).padStart(2, '0');
-    const year = parsedDate.getFullYear();
-    return `${day}/${month}/${year}`;
-  }
-
-  async getDeprecatedProducts(tenantName: string): Promise<ProductDocument[]> {
-    const ProductModel =
-      await this.tenantModelRegistry.getProductModel(tenantName);
-
-    return ProductModel.find({
-      status: 'Deprecated',
-      isDeleted: true,
-    });
-  }
-
-  async exportProductsCsv(res: Response, tenantName: string) {
-    const allProducts = (await this.tableGrouping(tenantName)) as {
-      products: ProductDocument[];
-    }[];
-
-    const deprecatedProducts = await this.getDeprecatedProducts(tenantName);
-
-    const products = allProducts
-      .map((group) => group.products)
-      .flat()
-      .concat(deprecatedProducts);
-
-    const csvFields = [
-      { label: 'Category', value: 'category' },
-      { label: 'Recoverable', value: 'recoverable' },
-      { label: 'Name', value: 'name' },
-      { label: 'Acquisition Date', value: 'acquisitionDate' },
-      { label: 'Brand', value: 'brand' },
-      { label: 'Model', value: 'model' },
-      { label: 'Color', value: 'color' },
-      { label: 'Screen', value: 'screen' },
-      { label: 'Keyboard Language', value: 'keyboardLanguage' },
-      { label: 'Processor', value: 'processor' },
-      { label: 'RAM', value: 'ram' },
-      { label: 'Storage', value: 'storage' },
-      { label: 'GPU', value: 'gpu' },
-      { label: 'Serial Number', value: 'serialNumber' },
-      { label: 'Assigned Member', value: 'assignedMember' },
-      { label: 'Assigned Email', value: 'assignedEmail' },
-      { label: 'Location', value: 'location' },
-      { label: 'Status', value: 'status' },
-      { label: 'Price', value: 'price' },
-      { label: 'Product Condition', value: 'productCondition' },
-      { label: 'Additional Info', value: 'additionalInfo' },
-    ];
-
-    const productsFormatted = products.map((product) => ({
-      category: product.category,
-      recoverable: product.recoverable ? 'yes' : 'no',
-      name: product.name,
-      acquisitionDate: this.formatDate(new Date(product.acquisitionDate || '')),
-      brand: this.getAttributeValue(product.attributes, 'brand'),
-      model: this.getAttributeValue(product.attributes, 'model'),
-      color: this.getAttributeValue(product.attributes, 'color'),
-      screen: this.getAttributeValue(product.attributes, 'screen'),
-      keyboardLanguage: this.getAttributeValue(
-        product.attributes,
-        'keyboardLanguage',
-      ),
-      processor: this.getAttributeValue(product.attributes, 'processor'),
-      ram: this.getAttributeValue(product.attributes, 'ram'),
-      storage: this.getAttributeValue(product.attributes, 'storage'),
-      gpu: this.getAttributeValue(product.attributes, 'gpu'),
-      serialNumber: product.serialNumber,
-      assignedMember: product.assignedMember,
-      assignedEmail: product.assignedEmail,
-      location: product.location,
-      status: product.status,
-      price: product.price
-        ? `${product.price.amount} ${product.price.currencyCode}`
-        : '',
-      productCondition: product.productCondition,
-      additionalInfo: product.additionalInfo,
-    }));
-
-    const csvParser = new Parser({ fields: csvFields });
-    const csvData = csvParser.parse(productsFormatted);
-
-    res.header('Content-Type', 'text/csv');
-    res.attachment('products_report.csv');
-    res.send(csvData);
-  }
-
-  async findProductById(id: Schema.Types.ObjectId, tenantName: string) {
-    try {
-      const { product, member } = await this.findProductAndLocationById(
-        id,
-        tenantName,
-      );
-      return { product, member };
-    } catch (error) {
-      throw error;
-    }
-  }
-
-  async updateWithinTransaction(
-    id: string | mongoose.Types.ObjectId,
-    updateProductDto: UpdateProductDto,
-    tenantName: string,
-    userId: string,
-    ourOfficeEmail: string,
-    session: ClientSession,
-    connection: Connection,
-  ) {
-    console.log(
-      `🔄 updateWithinTransaction for product ${id} with session ${session.id}`,
-    );
-
-    const productModel = connection.model(Product.name, ProductSchema);
-    const objectId =
-      typeof id === 'string' ? new mongoose.Types.ObjectId(id) : id;
-
-    await this.normalizeFpShipmentFlag(
-      objectId as unknown as mongoose.Schema.Types.ObjectId,
-      updateProductDto,
-      connection,
-      session,
-      tenantName,
-    );
-
-    console.log(
-      `📊 Using connection: ${connection.name}, readyState: ${connection.readyState}`,
-    );
-    console.log(
-      `📊 Session info: ${session.id}, inTransaction: ${session.inTransaction()}`,
-    );
-
-    const product = await productModel.findById(objectId).session(session);
-
-    const result = product
-      ? await this.assignmentsService.handleProductFromProductsCollection(
-          product,
-          updateProductDto,
-          tenantName,
-          userId,
-          ourOfficeEmail,
-          session,
-          connection,
-        )
-      : await this.assignmentsService.handleProductFromMemberCollection(
-          objectId as unknown as mongoose.Schema.Types.ObjectId,
-          updateProductDto,
-          tenantName,
-          userId,
-          ourOfficeEmail,
-          session,
-          connection,
-        );
-
-    return {
-      message: `Product with id "${id}" updated successfully`,
-      shipment: result.shipment ?? null,
-      updatedProduct: result.updatedProduct ?? null,
-    };
-  }
-}
+import {
+  Injectable,
+  InternalServerErrorException,
+  NotFoundException,
+  BadRequestException,
+  Logger,
+  forwardRef,
+  Inject,
+} from '@nestjs/common';
+import mongoose, {
+  ClientSession,
+  Connection,
+  Model,
+  ObjectId,
+  Schema,
+  Types,
+} from 'mongoose';
+import {
+  Product,
+  ProductDocument,
+  ProductSchema,
+} from './schemas/product.schema';
+import { CreateProductDto, UpdateProductDto } from './dto';
+import { SoftDeleteModel } from 'soft-delete-plugin-mongoose';
+
+import { TenantsService } from 'src/tenants/tenants.service';
+import { Attribute, Status } from './interfaces/product.interface';
+import { MemberDocument } from 'src/members/schemas/member.schema';
+import { Response } from 'express';
+import { Parser } from 'json2csv';
+import { HistoryService } from 'src/history/history.service';
+import { updateProductPrice } from './helpers/update-price.helper';
+import { TenantConnectionService } from 'src/infra/db/tenant-connection.service';
+import { ModuleRef } from '@nestjs/core';
+import { EventEmitter2 } from '@nestjs/event-emitter';
+import { SlackService } from 'src/slack/slack.service';
+import { AssignmentsService } from 'src/assignments/assignments.service';
+import { EventTypes } from 'src/infra/event-bus/types';
+import { TenantModelRegistry } from 'src/infra/db/tenant-model-registry';
+import { LogisticsService } from 'src/logistics/logistics.sevice';
+import { recordEnhancedAssetHistory } from './helpers/history.helper';
+import { GlobalProductSyncService } from './services/global-product-sync.service';
+import { EventsGateway } from 'src/infra/event-bus/events.gateway';
+
+export interface ProductModel
+  extends Model<ProductDocument>,
+    SoftDeleteModel<ProductDocument> {}
+
+@Injectable()
+export class ProductsService {
+  private readonly logger = new Logger(ProductsService.name);
+
+  /**
+   * Helper para sincronizar producto a colección global
+   * No falla la operación principal si hay error en sincronización
+   */
+  private async syncProductToGlobal(
+    product: ProductDocument | any,
+    tenantName: string,
+    sourceCollection: 'products' | 'members' = 'products',
+    memberData?: {
+      memberId: Types.ObjectId;
+      memberEmail: string;
+      memberName: string;
+      assignedAt?: Date;
+    },
+    fpWarehouseData?: {
+      warehouseId: Types.ObjectId;
+      warehouseCountryCode: string;
+      warehouseName: string;
+      assignedAt?: Date;
+      status?: 'STORED' | 'IN_TRANSIT_IN' | 'IN_TRANSIT_OUT';
+    },
+  ): Promise<void> {
+    try {
+      // 🔍 [DEBUG] Log para verificar datos de office antes de sincronizar
+      console.log(
+        `🔄 [SYNC] Sincronizando producto ${product.name} (${product._id}):`,
+        {
+          location: product.location,
+          hasOffice: !!product.office,
+          officeData: product.office,
+          sourceCollection,
+          hasMemberData: !!memberData,
+          hasFpWarehouseData: !!fpWarehouseData,
+        },
+      );
+      await this.globalProductSyncService.syncProduct({
+        tenantId: tenantName, // Se corregirá automáticamente en GlobalProductSyncService
+        tenantName: tenantName,
+        originalProductId: product._id as any,
+        sourceCollection: sourceCollection,
+
+        // Datos básicos del producto
+        name: product.name || '',
+        category: product.category,
+        status: product.status,
+        location: product.location || 'FP warehouse',
+
+        // Convertir atributos a formato string
+        attributes:
+          product.attributes?.map((attr: any) => ({
+            key: attr.key,
+            value: String(attr.value),
+          })) || [],
+
+        serialNumber: product.serialNumber || undefined,
+        assignedEmail: product.assignedEmail,
+        assignedMember: product.assignedMember,
+        lastAssigned: product.lastAssigned,
+        acquisitionDate: product.acquisitionDate,
+        price: product.price,
+        additionalInfo: product.additionalInfo,
+        productCondition: product.productCondition,
+        recoverable: product.recoverable,
+        fp_shipment: product.fp_shipment,
+        activeShipment: product.activeShipment,
+
+        // Datos del member si aplica
+        memberData: memberData,
+
+        // Datos del warehouse si aplica
+        fpWarehouse: fpWarehouseData,
+
+        // Datos del office si aplica
+        office:
+          product.office &&
+          product.office.officeId &&
+          product.office.officeCountryCode &&
+          product.office.officeName
+            ? {
+                officeId: product.office.officeId as any,
+                officeCountryCode: product.office.officeCountryCode,
+                officeName: product.office.officeName,
+                assignedAt: product.office.assignedAt,
+                isDefault: product.office.isDefault,
+              }
+            : undefined,
+
+        sourceUpdatedAt: (product as any).updatedAt || new Date(),
+      });
+    } catch (error) {
+      this.logger.error(
+        `❌ Error syncing product ${product._id} to global:`,
+        error,
+      );
+      // No lanzar error para no fallar la operación principal
+    }
+  }
+
+  constructor(
+    private readonly tenantModelRegistry: TenantModelRegistry,
+    private tenantsService: TenantsService,
+    private readonly historyService: HistoryService,
+    private readonly connectionService: TenantConnectionService,
+    private readonly moduleRef: ModuleRef,
+    private readonly eventEmitter: EventEmitter2,
+    private readonly slackService: SlackService,
+    private readonly assignmentsService: AssignmentsService,
+    @Inject(forwardRef(() => LogisticsService))
+    private readonly logisticsService: LogisticsService,
+    private readonly globalProductSyncService: GlobalProductSyncService,
+    private readonly eventsGateway: EventsGateway,
+  ) {}
+
+  onModuleInit() {
+    this.tenantsService = this.moduleRef.get(TenantsService, { strict: false });
+    console.log('🧩 TenantsService loaded manually:', !!this.tenantsService);
+  }
+  private normalizeProductData(product: CreateProductDto) {
+    return {
+      ...product,
+      name: product.name
+        ?.trim()
+        .toLowerCase()
+        .replace(/\b\w/g, (char) => char.toUpperCase()),
+      assignedEmail: product.assignedEmail
+        ? product.assignedEmail.toLowerCase()
+        : undefined,
+    };
+  }
+
+  private getFullName(member: any): string {
+    if (member && member.firstName && member.lastName) {
+      return `${member.firstName} ${member.lastName}`;
+    }
+    return '';
+  }
+
+  private async validateSerialNumber(serialNumber: string, tenantName: string) {
+    if (!serialNumber || serialNumber.trim() === '') {
+      return;
+    }
+    const ProductModel =
+      await this.tenantModelRegistry.getProductModel(tenantName);
+    const productWithSameSerialNumber = await ProductModel.findOne({
+      serialNumber,
+    });
+    const memberProductWithSameSerialNumber =
+      await this.assignmentsService.findProductBySerialNumber(serialNumber);
+
+    if (productWithSameSerialNumber || memberProductWithSameSerialNumber) {
+      throw new BadRequestException('Serial Number already exists');
+    }
+  }
+
+  private async getRecoverableConfigForTenant(
+    tenantName: string,
+  ): Promise<Map<string, boolean>> {
+    await new Promise((resolve) => process.nextTick(resolve));
+    const user = await this.tenantsService.getByTenantName(tenantName);
+
+    if (user && user.isRecoverableConfig) {
+      return user.isRecoverableConfig;
+    }
+    console.log(
+      `No se encontró la configuración de isRecoverable para el tenant: ${tenantName}`,
+    );
+    return new Map([
+      ['Merchandising', false],
+      ['Computer', true],
+      ['Monitor', true],
+      ['Audio', true],
+      ['Peripherals', true],
+      ['Other', true],
+    ]);
+  }
+
+  isCreatingAction(actionType?: string): boolean {
+    return actionType === 'create' || actionType === 'bulkCreate';
+  }
+
+  public async determineProductStatus(
+    params: {
+      fp_shipment?: boolean;
+      location?: string;
+      assignedEmail?: string;
+      productCondition?: string;
+    },
+    tenantId: string,
+    actionType?: string,
+    shipmentStatus?: string,
+  ): Promise<Status> {
+    if (params.fp_shipment === true) {
+      if (shipmentStatus) {
+        switch (shipmentStatus) {
+          case 'In Preparation':
+          case 'On The Way':
+            return 'In Transit';
+          case 'On Hold - Missing Data':
+            return 'In Transit - Missing Data';
+          case 'Cancelled':
+          case 'Received':
+            if (params.location === 'Employee' && params.assignedEmail) {
+              return 'Delivered';
+            }
+            break;
+        }
+      }
+
+      if (params.location === 'Employee' && params.assignedEmail) {
+        const member = await this.assignmentsService.findByEmailNotThrowError(
+          params.assignedEmail,
+          undefined,
+          undefined,
+          tenantId,
+        );
+        if (
+          member?.address &&
+          member.country &&
+          member.city &&
+          member.zipCode
+        ) {
+          return 'In Transit';
+        } else {
+          return 'In Transit - Missing Data';
+        }
+      }
+
+      if (
+        params.location === 'Our office' ||
+        params.location === 'FP warehouse'
+      ) {
+        return 'In Transit';
+      }
+
+      return 'In Transit - Missing Data';
+    }
+
+    if (params.productCondition === 'Unusable') {
+      return 'Unavailable';
+    }
+
+    if (params.assignedEmail && params.location === 'Employee') {
+      return 'Delivered';
+    }
+
+    if (
+      params.location === 'FP warehouse' ||
+      params.location === 'Our office'
+    ) {
+      console.log('🧪 Status fallback logic (no shipment):', {
+        location: params.location,
+        assignedEmail: params.assignedEmail,
+        productCondition: params.productCondition,
+      });
+      return 'Available';
+    }
+
+    console.log('🧪 Checking delivered logic:', {
+      location: params.location,
+      assignedEmail: params.assignedEmail,
+      condition: params.productCondition,
+    });
+
+    return 'Available';
+  }
+
+  async create(
+    createProductDto: CreateProductDto,
+    tenantName: string,
+    userId: string,
+  ) {
+    await new Promise((resolve) => process.nextTick(resolve));
+
+    // � [DEBUG] Log completo del DTO recibido del frontend
+    console.log(
+      '📦 [CREATE] DTO recibido del frontend:',
+      JSON.stringify(createProductDto, null, 2),
+    );
+
+    // �🚫 Validación: Los usuarios normales no pueden crear productos iniciales en FP warehouse
+    // (Los movimientos/updates a FP warehouse sí están permitidos)
+    if (createProductDto.location === 'FP warehouse') {
+      throw new BadRequestException(
+        'FP warehouse location is not allowed for initial product creation. Please use "Our office" instead.',
+      );
+    }
+
+    const ProductModel =
+      await this.tenantModelRegistry.getProductModel(tenantName);
+    const normalizedProduct = this.normalizeProductData(createProductDto);
+
+    // 🔍 [DEBUG] Log después de normalización
+    console.log(
+      '🔄 [CREATE] Producto normalizado:',
+      JSON.stringify(normalizedProduct, null, 2),
+    );
+
+    const {
+      assignedEmail,
+      serialNumber,
+      price,
+      productCondition,
+      officeId,
+      ...rest
+    } = normalizedProduct;
+
+    // 🔍 [DEBUG] Log de campos extraídos
+    console.log('📋 [CREATE] Campos extraídos:', {
+      assignedEmail,
+      serialNumber,
+      productCondition,
+      officeId,
+      location: rest.location,
+    });
+
+    const recoverableConfig =
+      await this.getRecoverableConfigForTenant(tenantName);
+
+    const isRecoverable =
+      createProductDto.recoverable !== undefined
+        ? createProductDto.recoverable
+        : recoverableConfig.get(createProductDto.category) ?? false;
+
+    if (serialNumber && serialNumber.trim() !== '') {
+      await this.validateSerialNumber(serialNumber, tenantName);
+    }
+
+    let location = rest.location || createProductDto.location;
+    let status = rest.status || 'Available';
+
+    if (productCondition === 'Unusable') {
+      status = 'Unavailable';
+    } else {
+      if (assignedEmail && assignedEmail !== 'none') {
+        location = 'Employee';
+        status = 'Delivered';
+      } else if (['FP warehouse', 'Our office'].includes(location)) {
+        status = 'Available';
+      }
+    }
+
+    // Construir objeto office si officeId está presente y location es "Our office"
+    let officeData = {};
+    console.log('🏢 [CREATE] Office assignment check:', {
+      location,
+      officeId,
+      hasOfficeId: !!officeId,
+    });
+
+    if (officeId && location === 'Our office') {
+      console.log('🏢 [CREATE] Building office object for officeId:', officeId);
+      officeData = await this.assignmentsService.buildOfficeObject(
+        officeId as string,
+        tenantName,
+      );
+      console.log('🏢 [CREATE] Office data built:', officeData);
+    }
+
+    const createData = {
+      ...rest,
+      recoverable: isRecoverable,
+      serialNumber: serialNumber?.trim() || undefined,
+      productCondition: productCondition || 'Optimal',
+      additionalInfo: createProductDto.additionalInfo?.trim() || undefined,
+      location,
+      status,
+      ...(price?.amount !== undefined && price?.currencyCode ? { price } : {}),
+      ...officeData, // Incluir datos de oficina si existen
+    };
+
+    let assignedMember = '';
+
+    if (assignedEmail) {
+      const member = await this.assignmentsService.assignProduct(
+        assignedEmail,
+        createData,
+        undefined, // session
+        tenantName, // ✅ FIX: Pasar tenantName para sincronización global
+      );
+
+      if (member) {
+        assignedMember = this.getFullName(member);
+
+        // 📜 HISTORY: Crear registro con formato completo incluyendo country
+        const createdProduct = member.products.at(-1) as ProductDocument;
+        await recordEnhancedAssetHistory(
+          this.historyService,
+          'create',
+          userId,
+          null, // oldProduct
+          createdProduct, // newProduct
+          undefined, // context
+          member.country, // newMemberCountry
+          undefined, // oldMemberCountry
+        );
+
+        return member.products.at(-1);
+      }
+    }
+
+    const newProduct = await ProductModel.create({
+      ...createData,
+      assignedEmail,
+      assignedMember: assignedMember || this.getFullName(createProductDto),
+      recoverable: isRecoverable,
+      productCondition: createData.productCondition,
+    });
+
+    // 🔄 SYNC: Sincronizar producto creado a colección global
+    await this.syncProductToGlobal(newProduct, tenantName, 'products');
+
+    // 📜 HISTORY: Registrar creación con formato mejorado
+    await recordEnhancedAssetHistory(
+      this.historyService,
+      'create',
+      userId,
+      null, // oldProduct
+      newProduct, // newProduct
+    );
+
+    return newProduct;
+  }
+
+  async bulkCreate(
+    createProductDtos: CreateProductDto[],
+    tenantName: string,
+    userId: string,
+    options?: { isCSVUpload?: boolean },
+  ) {
+    console.log(`🚀 [bulkCreate] Service called with options:`, options);
+    await new Promise((resolve) => process.nextTick(resolve));
+
+    // � [DEBUG] Log inicial del bulk create
+
+    // �🚫 Validación: Los usuarios normales no pueden crear productos iniciales en FP warehouse
+    // (Los movimientos/updates a FP warehouse sí están permitidos)
+    const fpWarehouseProducts = createProductDtos.filter(
+      (dto) => dto.location === 'FP warehouse',
+    );
+    if (fpWarehouseProducts.length > 0) {
+      throw new BadRequestException(
+        'FP warehouse location is not allowed for initial product creation via CSV. Please use "Employee" instead.',
+      );
+    }
+
+    // 🚫 TEMPORAL: Bloquear "Our office" SOLO en CSV hasta próximo release
+    // Evita problemas con usuarios que tengan template anterior
+    // ✅ PERMITIR "Our office" desde UI Form (por defecto)
+    // ❌ BLOQUEAR "Our office" solo cuando source=csv
+    const isCSVUpload = options?.isCSVUpload === true;
+
+    console.log(
+      `📦 [bulkCreate] isCSVUpload: ${isCSVUpload}, options:`,
+      options,
+    );
+
+    if (isCSVUpload) {
+      const ourOfficeProducts = createProductDtos.filter(
+        (dto) => dto.location === 'Our office',
+      );
+      if (ourOfficeProducts.length > 0) {
+        throw new BadRequestException(
+          'Our office location is temporarily disabled for CSV uploads. Please use "Employee" instead and assign to offices manually.',
+        );
+      }
+    } else {
+      console.log(
+        `✅ [bulkCreate] UI Form detected - "Our office" location allowed`,
+      );
+    }
+
+    const connection = await this.tenantModelRegistry.getConnection(tenantName);
+    const ProductModel = connection.model(Product.name, ProductSchema);
+    const session = await connection.startSession();
+    session.startTransaction();
+
+    try {
+      const normalizedProducts = createProductDtos.map(
+        this.normalizeProductData,
+      );
+
+      const recoverableConfig =
+        await this.getRecoverableConfigForTenant(tenantName);
+
+      const productsWithSerialNumbers = normalizedProducts.filter(
+        (product) => product.serialNumber,
+      );
+      const seenSerialNumbers = new Set<string>();
+      const duplicates = new Set<string>();
+
+      productsWithSerialNumbers.forEach((product) => {
+        if (product.serialNumber) {
+          if (seenSerialNumbers.has(product.serialNumber)) {
+            duplicates.add(product.serialNumber);
+          } else {
+            seenSerialNumbers.add(product.serialNumber);
+          }
+        }
+      });
+
+      if (duplicates.size > 0) {
+        throw new BadRequestException(`Serial Number already exists`);
+      }
+
+      for (const product of normalizedProducts) {
+        const { serialNumber, category, recoverable } = product;
+
+        product.productCondition = 'Optimal';
+
+        const isRecoverable =
+          recoverable !== undefined
+            ? recoverable
+            : recoverableConfig.get(category) || false;
+
+        product.recoverable = isRecoverable;
+
+        if (serialNumber && serialNumber.trim() !== '') {
+          await this.validateSerialNumber(serialNumber, tenantName);
+        }
+      }
+
+      const createData = await Promise.all(
+        normalizedProducts.map(async (product) => {
+          const { serialNumber, officeId, ...rest } = product;
+
+          // ✅ FIX: Usar handleOfficeAssignment para manejar oficina default cuando no hay officeId
+          let officeData = {};
+          if (product.location === 'Our office') {
+            // Si no hay officeId pero location es "Our office", usar oficina default
+            const officeAssignment =
+              await this.assignmentsService.handleOfficeAssignment(
+                officeId as string,
+                product.location,
+                undefined, // currentOffice
+                tenantName,
+              );
+            officeData = officeAssignment;
+          }
+
+          const baseProduct =
+            serialNumber && serialNumber.trim() !== ''
+              ? { ...rest, serialNumber }
+              : rest;
+
+          return {
+            ...baseProduct,
+            ...officeData,
+          };
+        }),
+      );
+
+      const productsWithIds = createData.map((product) => {
+        return {
+          ...product,
+          _id: new Types.ObjectId(),
+        };
+      });
+
+      const productsWithoutAssignedEmail = productsWithIds.filter(
+        (product) => !product.assignedEmail,
+      );
+
+      const productsWithAssignedEmail = productsWithIds.filter(
+        (product) => product.assignedEmail,
+      );
+
+      const createdProducts: ProductDocument[] = [];
+      // Map para guardar relación producto-miembro para sincronización
+      const productMemberMap = new Map<
+        string,
+        { memberId: any; memberEmail: string; memberName: string }
+      >();
+      // Map para guardar relación producto-warehouse para sincronización
+      const productWarehouseMap = new Map<
+        string,
+        {
+          warehouseId: Types.ObjectId;
+          warehouseCountryCode: string;
+          warehouseName: string;
+          assignedAt: Date;
+          status: 'STORED' | 'IN_TRANSIT_IN' | 'IN_TRANSIT_OUT';
+        }
+      >();
+
+      const assignProductPromises = productsWithAssignedEmail.map(
+        async (product) => {
+          const member = await this.simpleFindByEmail(
+            product.assignedEmail!,
+            tenantName,
+          );
+
+          if (member) {
+            const productDocument = new ProductModel(
+              product,
+            ) as ProductDocument;
+            productDocument.assignedMember = this.getFullName(member);
+            member.products.push(productDocument);
+            await member.save({ session });
+            await ProductModel.deleteOne({ _id: product._id }).session(session);
+            createdProducts.push(productDocument);
+
+            // Guardar relación para sincronización usando el _id original del producto
+            // El product._id es el que se generó en la línea 449 y es el que se usa en la colección
+            const productIdStr = product._id.toString();
+            productMemberMap.set(productIdStr, {
+              memberId: member._id,
+              memberEmail: member.email,
+              memberName: this.getFullName(member),
+            });
+          } else {
+            const createdProduct = await ProductModel.create([product], {
+              session,
+            });
+            createdProducts.push(...createdProduct);
+          }
+        },
+      );
+
+      const inserted = await ProductModel.insertMany(
+        productsWithoutAssignedEmail,
+        { session },
+      );
+      createdProducts.push(...inserted);
+      await Promise.all(assignProductPromises);
+
+      await session.commitTransaction();
+
+      // 🔄 SYNC: Sincronizar productos creados en bulk a colección global
+
+      for (const product of createdProducts) {
+        try {
+          // Determinar sourceCollection basado en si tiene assignedEmail
+          const sourceCollection = product.assignedEmail
+            ? 'members'
+            : 'products';
+
+          // Obtener memberData si el producto está asignado
+          const productId = product._id?.toString();
+          const memberInfo = productId
+            ? productMemberMap.get(productId)
+            : undefined;
+
+          // Obtener fpWarehouseData si el producto está en FP warehouse
+          const warehouseInfo = productId
+            ? productWarehouseMap.get(productId)
+            : undefined;
+
+          // Sincronizar con memberData y/o fpWarehouseData según corresponda
+          if (memberInfo && warehouseInfo) {
+            await this.syncProductToGlobal(
+              product,
+              tenantName,
+              sourceCollection,
+              {
+                memberId: memberInfo.memberId,
+                memberEmail: memberInfo.memberEmail,
+                memberName: memberInfo.memberName,
+                assignedAt: new Date(),
+              },
+              warehouseInfo,
+            );
+          } else if (memberInfo) {
+            await this.syncProductToGlobal(
+              product,
+              tenantName,
+              sourceCollection,
+              {
+                memberId: memberInfo.memberId,
+                memberEmail: memberInfo.memberEmail,
+                memberName: memberInfo.memberName,
+                assignedAt: new Date(),
+              },
+            );
+          } else if (warehouseInfo) {
+            await this.syncProductToGlobal(
+              product,
+              tenantName,
+              sourceCollection,
+              undefined, // no memberData
+              warehouseInfo,
+            );
+          } else {
+            await this.syncProductToGlobal(
+              product,
+              tenantName,
+              sourceCollection,
+            );
+          }
+        } catch (error) {
+          this.logger.error(
+            `❌ [bulkCreate] Error syncing product ${product._id} to global collection:`,
+            error,
+          );
+          // No fallar el bulk create si falla la sincronización
+        }
+      }
+
+      // 📜 HISTORY: Registrar el historial con formato completo incluyendo country
+      // Crear un mapa de email -> country para evitar múltiples consultas
+      const memberCountryMap = new Map<string, string>();
+      for (const [, memberInfo] of productMemberMap.entries()) {
+        if (memberInfo.memberEmail) {
+          const member = await this.simpleFindByEmail(
+            memberInfo.memberEmail,
+            tenantName,
+          );
+          if (member?.country) {
+            memberCountryMap.set(memberInfo.memberEmail, member.country);
+          }
+        }
+      }
+
+      const { AssetHistoryFormatter } = await import(
+        '../history/helpers/history-formatters.helper'
+      );
+
+      const formattedProducts = createdProducts.map((product) => {
+        // Obtener country del member si está asignado
+        const memberCountry = product.assignedEmail
+          ? memberCountryMap.get(product.assignedEmail)
+          : undefined;
+
+        return AssetHistoryFormatter.formatAssetData(
+          product,
+          product.assignedMember,
+          undefined, // context
+          memberCountry, // country del member
+        );
+      });
+
+      await this.historyService.create({
+        actionType: 'bulk-create',
+        itemType: 'assets',
+        userId: userId,
+        changes: {
+          oldData: null,
+          newData: formattedProducts,
+        },
+      });
+
+      // session.endSession();
+
+      return createdProducts;
+    } catch (error) {
+      console.error('💥 Error en bulkCreate:', error);
+      if (session.inTransaction()) await session.abortTransaction();
+
+      if (error instanceof BadRequestException) {
+        throw new BadRequestException('Serial Number already exists');
+      } else {
+        throw new InternalServerErrorException();
+      }
+    } finally {
+      await session.endSession();
+    }
+  }
+
+  async simpleFindByEmail(email: string, tenantName: string) {
+    const MemberModel =
+      await this.tenantModelRegistry.getMemberModel(tenantName);
+    return MemberModel.findOne({ email: email.trim().toLowerCase() });
+  }
+
+  async tableGrouping(tenantName: string) {
+    await new Promise((resolve) => process.nextTick(resolve));
+
+    const ProductModel =
+      await this.tenantModelRegistry.getProductModel(tenantName);
+    const tenantConnection = ProductModel.db;
+
+    const productsFromRepository = await ProductModel.find({
+      isDeleted: false,
+    }).lean();
+
+    const productsFromMembers =
+      await this.assignmentsService.getAllProductsWithMembers(tenantConnection);
+
+    const allProducts = [...productsFromRepository, ...productsFromMembers];
+
+    const productsWithFilteredAttributes = await Promise.all(
+      allProducts.map(async (product) => {
+        const {
+          _id,
+          category,
+          name,
+          attributes,
+          status,
+          acquisitionDate,
+          assignedEmail,
+          assignedMember,
+          deleteAt,
+          isDeleted,
+          lastAssigned,
+          location,
+          recoverable,
+          serialNumber,
+          price,
+          productCondition,
+          additionalInfo,
+          activeShipment,
+        } = product;
+
+        // Calcular countryCode y officeName según la ubicación del producto
+        let countryCode: string | null = null;
+        let officeName: string | null = null;
+
+        if (location === 'Employee') {
+          // Para productos asignados a empleados, usar el country del member
+          const memberData = (product as any).memberData;
+          countryCode = memberData?.country || null;
+        } else if (location === 'FP warehouse') {
+          // Para productos en warehouse, usar warehouseCountryCode
+          const fpWarehouse = (product as any).fpWarehouse;
+          countryCode = fpWarehouse?.warehouseCountryCode || null;
+        } else if (location === 'Our office') {
+          // Para productos en oficina, usar officeCountryCode y officeName
+          const office = (product as any).office;
+          countryCode = office?.officeCountryCode || null;
+          officeName = office?.officeName || null;
+        }
+
+        // Debug: verificar si el producto tiene office cuando location es "Our office"
+        if (location === 'Our office') {
+          // console.log('🏢 Producto Our office:', {
+          //   productId: _id,
+          //   hasOffice: !!(product as any).office,
+          //   countryCode,
+          //   officeKeys: (product as any).office
+          //     ? Object.keys((product as any).office)
+          //     : 'null',
+          // });
+        }
+        const filteredAttributes = attributes.filter(
+          (attribute: Attribute) =>
+            attribute.key !== 'keyboardLanguage' && attribute.key !== 'gpu',
+        );
+
+        let shipmentOrigin: string | null = null;
+        let shipmentDestination: string | null = null;
+        let shipmentId: string | null = null;
+
+        // if (activeShipment && _id) {
+        //   const tenantConnection =
+        //     await this.connectionService.getTenantConnection(tenantName);
+        //   const ShipmentModel =
+        //     this.shipmentsService.getShipmentModel(tenantConnection);
+
+        //   const shipment = await ShipmentModel.findOne({
+        //     products: new mongoose.Types.ObjectId(_id.toString()),
+        //     shipment_status: {
+        //       $in: ['In Preparation', 'On Hold - Missing Data', 'On The Way'],
+        //     },
+        //     isDeleted: { $ne: true },
+        //   }).lean();
+
+        //   if (shipment) {
+        //     shipmentOrigin = shipment.origin;
+        //     shipmentDestination = shipment.destination;
+        //     shipmentId = shipment._id.toString();
+        //   }
+        // }
+
+        let shipmentStatus: string | null = null;
+
+        if (activeShipment && _id) {
+          const shipmentSummary =
+            await this.logisticsService.getShipmentSummaryByProductId(
+              _id.toString(),
+              tenantName,
+            );
+
+          if (shipmentSummary) {
+            shipmentId = shipmentSummary.shipmentId;
+            shipmentOrigin = shipmentSummary.shipmentOrigin;
+            shipmentDestination = shipmentSummary.shipmentDestination;
+          }
+
+          // Obtener el status del shipment para productos con activeShipment = true
+          shipmentStatus =
+            await this.logisticsService.getShipmentStatusByProductId(
+              _id.toString(),
+              tenantName,
+            );
+        }
+
+        return {
+          _id,
+          category,
+          name,
+          attributes,
+          status,
+          acquisitionDate,
+          assignedEmail,
+          assignedMember,
+          deleteAt,
+          isDeleted,
+          lastAssigned,
+          location,
+          recoverable,
+          serialNumber,
+          filteredAttributes,
+          price,
+          productCondition,
+          additionalInfo,
+          shipmentOrigin,
+          shipmentDestination,
+          shipmentId,
+          shipmentStatus,
+          // Solo el countryCode según la ubicación
+          countryCode,
+          // Solo el officeName cuando location es "Our office"
+          officeName,
+        };
+      }),
+    );
+
+    const groupedProducts = productsWithFilteredAttributes.reduce(
+      (acc, product) => {
+        let key: string;
+
+        switch (product.category) {
+          case 'Merchandising':
+            const colorValue = product.attributes.find(
+              (attr) => attr.key === 'color',
+            )?.value;
+            key = JSON.stringify({
+              category: product.category,
+              name: product.name,
+              color: colorValue,
+            });
+            break;
+
+          case 'Computer':
+            const computerBrand = product.filteredAttributes.find(
+              (attr) => attr.key === 'brand',
+            )?.value;
+            const computerModel = product.filteredAttributes.find(
+              (attr) => attr.key === 'model',
+            )?.value;
+            const computerProcessor = product.filteredAttributes.find(
+              (attr) => attr.key === 'processor',
+            )?.value;
+            const computerRam = product.filteredAttributes.find(
+              (attr) => attr.key === 'ram',
+            )?.value;
+            const computerStorage = product.filteredAttributes.find(
+              (attr) => attr.key === 'storage',
+            )?.value;
+            const computerScreen = product.filteredAttributes.find(
+              (attr) => attr.key === 'screen',
+            )?.value;
+
+            // 🎯 FIX: Solo agrupar por características VISUALES (brand, model, color, screen)
+            // NO incluir processor, ram, storage que son specs internas
+            key = JSON.stringify({
+              category: product.category,
+              brand: computerBrand,
+              model: computerModel,
+              name: computerModel === 'Other' ? product.name : undefined,
+              processor: computerProcessor,
+              ram: computerRam,
+              storage: computerStorage,
+              screen: computerScreen,
+            });
+            break;
+
+          case 'Monitor':
+            const monitorBrand = product.filteredAttributes.find(
+              (attr) => attr.key === 'brand',
+            )?.value;
+            const monitorModel = product.filteredAttributes.find(
+              (attr) => attr.key === 'model',
+            )?.value;
+            const monitorScreen = product.filteredAttributes.find(
+              (attr) => attr.key === 'screen',
+            )?.value;
+
+            key = JSON.stringify({
+              category: product.category,
+              brand: monitorBrand,
+              model: monitorModel,
+              name: monitorModel === 'Other' ? product.name : undefined,
+              screen: monitorScreen,
+            });
+            break;
+
+          case 'Audio':
+            const audioBrand = product.filteredAttributes.find(
+              (attr) => attr.key === 'brand',
+            )?.value;
+            const audioModel = product.filteredAttributes.find(
+              (attr) => attr.key === 'model',
+            )?.value;
+
+            key = JSON.stringify({
+              category: product.category,
+              brand: audioBrand,
+              model: audioModel,
+              name: audioModel === 'Other' ? product.name : undefined,
+            });
+            break;
+
+          case 'Peripherals':
+            const peripheralsBrand = product.filteredAttributes.find(
+              (attr) => attr.key === 'brand',
+            )?.value;
+            const peripheralsModel = product.filteredAttributes.find(
+              (attr) => attr.key === 'model',
+            )?.value;
+
+            key = JSON.stringify({
+              category: product.category,
+              brand: peripheralsBrand,
+              model: peripheralsModel,
+              name: peripheralsModel === 'Other' ? product.name : undefined,
+            });
+            break;
+
+          case 'Other':
+            const otherBrand = product.filteredAttributes.find(
+              (attr) => attr.key === 'brand',
+            )?.value;
+            const otherModel = product.filteredAttributes.find(
+              (attr) => attr.key === 'model',
+            )?.value;
+
+            key = JSON.stringify({
+              category: product.category,
+              brand: otherBrand,
+              model: otherModel,
+              name: otherModel === 'Other' ? product.name : undefined,
+            });
+            break;
+
+          default:
+            key = JSON.stringify({
+              category: product.category,
+              name: product.name,
+            });
+            break;
+        }
+
+        if (!acc[key]) {
+          acc[key] = {
+            category: product.category,
+            products: [],
+          };
+        }
+
+        acc[key].products.push(product);
+        return acc;
+      },
+      {},
+    );
+
+    const result = Object.values(groupedProducts);
+
+    // return result;
+    // Ordenar los productos: primero los de categoría "Computer" y luego el resto por orden alfabético de categoría
+
+    const sortedResult = result
+      // @ts-expect-error as @ts-ignore
+      .filter((group) => group.category === 'Computer')
+      .concat(
+        result
+          // @ts-expect-error as @ts-ignore
+          .filter((group) => group.category !== 'Computer')
+          // @ts-expect-error as @ts-ignore
+          .sort((a, b) => a.category.localeCompare(b.category)),
+      );
+
+    return sortedResult;
+  }
+
+  async findProductAndLocationById(
+    id: ObjectId,
+    tenantName: string,
+  ): Promise<{
+    product: Product | ProductDocument;
+    location: 'products' | 'members';
+    member?: MemberDocument;
+    tenantName: string;
+  }> {
+    await new Promise((resolve) => process.nextTick(resolve));
+
+    const ProductModel =
+      await this.tenantModelRegistry.getProductModel(tenantName);
+    console.log('[🔍] Buscando producto por ID:', id, 'en ProductModel');
+    const product = await ProductModel.findById(id);
+    console.log('[✅] Resultado en ProductModel:', product?._id?.toString());
+    if (product?.isDeleted) {
+      throw new NotFoundException(`Product with id "${id}" not found`);
+    }
+
+    if (product) {
+      if (product.isDeleted) {
+        console.warn('[⚠️] Producto encontrado pero marcado como eliminado');
+        throw new NotFoundException(`Product with id "${id}" not found`);
+      }
+      return { product, location: 'products', tenantName };
+    }
+
+    const connection = await this.tenantModelRegistry.getConnection(tenantName);
+    console.log(
+      '🪵 ID recibido en Logistics antes de getProductByMembers desde findProductAndLocationById:',
+      id,
+      typeof id,
+      id instanceof Types.ObjectId,
+    );
+
+    const memberProduct = await this.assignmentsService.getProductByMembers(
+      id,
+      connection,
+    );
+
+    if (memberProduct?.product.isDeleted) {
+      throw new NotFoundException(`Product with id "${id}" not found`);
+    }
+
+    if (memberProduct?.product) {
+      return {
+        product: memberProduct.product,
+        location: 'members',
+        member: memberProduct.member,
+        tenantName,
+      };
+    }
+
+    throw new NotFoundException(`Product with id "${id}" not found`);
+  }
+
+  async findById(
+    id: ObjectId,
+    tenantName: string,
+  ): Promise<Product | ProductDocument> {
+    const { product } = await this.findProductAndLocationById(id, tenantName);
+    return product;
+  }
+
+  async updateOne(tenantName: string, filter: any, update: any, options: any) {
+    const ProductModel =
+      await this.tenantModelRegistry.getProductModel(tenantName);
+    return ProductModel.updateOne(filter, update, options);
+  }
+
+  async findByIdAndDelete(
+    tenantName: string,
+    id: ObjectId,
+    options?: any,
+    providedConnection?: Connection,
+  ) {
+    // ✅ FIX: Usar la conexión proporcionada si existe (misma que creó la session)
+    const connection =
+      providedConnection ||
+      (await this.connectionService.getTenantConnection(tenantName));
+    const ProductModel = connection.model(Product.name, ProductSchema);
+    return ProductModel.findByIdAndDelete(id, options);
+  }
+
+  async updateMultipleProducts(
+    productsToUpdate: { id: ObjectId; product: any }[],
+    tenantName: string,
+    userId: string,
+    ourOfficeEmail: string,
+  ) {
+    const connection =
+      await this.connectionService.getTenantConnection(tenantName);
+    const session = await connection.startSession();
+    session.startTransaction();
+
+    try {
+      for (const { id, product } of productsToUpdate) {
+        const updateProductDto = { ...product };
+
+        await this.update(
+          id,
+          { ...updateProductDto },
+          tenantName,
+          userId,
+          ourOfficeEmail,
+          session,
+          connection,
+        );
+      }
+
+      await session.commitTransaction();
+    } catch (error) {
+      await session.abortTransaction();
+      throw error;
+    } finally {
+      session.endSession();
+    }
+  }
+
+  async reassignProduct(
+    id: ObjectId,
+    updateProductDto: UpdateProductDto,
+    tenantName: string,
+    userId: string,
+    ourOfficeEmail: string,
+  ) {
+    console.log(`🔁 [reassignProduct] DEBUG - Product ID: ${id}`);
+    console.log(`🔁 [reassignProduct] DEBUG - updateProductDto:`, {
+      location: updateProductDto.location,
+      assignedEmail: updateProductDto.assignedEmail,
+      fp_shipment: updateProductDto.fp_shipment,
+      actionType: updateProductDto.actionType,
+      officeId: updateProductDto.officeId,
+    });
+
+    if (updateProductDto.assignedEmail === 'none') {
+      updateProductDto.assignedEmail = '';
+    }
+    return this.update(
+      id,
+      updateProductDto,
+      tenantName,
+      userId,
+      ourOfficeEmail,
+    );
+  }
+
+  public getUpdatedFields(
+    product: ProductDocument,
+    updateProductDto: UpdateProductDto,
+  ) {
+    const updatedFields: any = {};
+    for (const key in updateProductDto) {
+      if (
+        updateProductDto[key] !== undefined &&
+        updateProductDto[key] !== product[key]
+      ) {
+        // Si el producto está en shipment activo, no actualizar el status
+        if (key === 'status' && product.fp_shipment === true) {
+          console.log(
+            '⚠️ Producto en shipment activo, ignorando cambio de status',
+          );
+          continue;
+        }
+
+        if (
+          key === 'activeShipment' &&
+          product.fp_shipment === true &&
+          updateProductDto[key] === false
+        ) {
+          console.log(
+            '⚠️ Producto en shipment activo, ignorando cambio de activeShipment a false',
+          );
+          continue;
+        }
+
+        // 🏭 PRESERVAR fpWarehouse: No sobrescribir con null si el producto está en FP warehouse
+        if (
+          key === 'fpWarehouse' &&
+          updateProductDto[key] === null &&
+          product.location === 'FP warehouse'
+        ) {
+          console.log(
+            '⚠️ Producto en FP warehouse, preservando fpWarehouse existente',
+          );
+          continue;
+        }
+
+        // 👤 PRESERVAR memberData: No sobrescribir con null si el producto tiene member asignado
+        if (
+          key === 'memberData' &&
+          updateProductDto[key] === null &&
+          product.assignedMember
+        ) {
+          console.log(
+            '⚠️ Producto con member asignado, preservando memberData existente',
+          );
+          continue;
+        }
+
+        updatedFields[key] = updateProductDto[key];
+      }
+    }
+
+    if (
+      updateProductDto.activeShipment !== undefined &&
+      product.fp_shipment !== true
+    ) {
+      updatedFields.activeShipment = updateProductDto.activeShipment;
+    } else if (
+      product.fp_shipment === true &&
+      updateProductDto.activeShipment === false
+    ) {
+      console.log(
+        '⚠️ Ignorando override de activeShipment=false por estar en shipment activo',
+      );
+
+      delete updatedFields.activeShipment;
+    }
+
+    if (product.fp_shipment === true) {
+      updatedFields.activeShipment = true;
+    }
+
+    return updatedFields;
+  }
+
+  // REFACTOR UNA PARTE TIENE QUE IR A ASSIGNMENTS SERVICE
+  async updateEntity(
+    id: ObjectId,
+    updateProductDto: UpdateProductDto,
+    config: { tenantName: string; userId: string },
+  ) {
+    await new Promise((resolve) => process.nextTick(resolve));
+    const ProductModel = await this.tenantModelRegistry.getProductModel(
+      config.tenantName,
+    );
+    const { tenantName, userId } = config;
+
+    try {
+      const { member, product, location } =
+        await this.findProductAndLocationById(id, tenantName);
+
+      // 📸 HISTORY: Capturar estado original ANTES de cualquier modificación
+      const originalProduct = JSON.parse(
+        JSON.stringify(
+          (product as any).toObject ? (product as any).toObject() : product,
+        ),
+      );
+
+      const isInActiveShipment = product.fp_shipment === true;
+
+      if (isInActiveShipment) {
+        console.log(
+          '⚠️ Producto en shipment activo, aplicando reglas especiales',
+        );
+
+        if (updateProductDto.fp_shipment === false) {
+          console.log('⚠️ Ignorando cambio a fp_shipment=false');
+          updateProductDto.fp_shipment = true;
+        }
+
+        if (
+          updateProductDto.status &&
+          !['In Transit', 'In Transit - Missing Data'].includes(product.status)
+        ) {
+          updateProductDto.status = product.status;
+        }
+      }
+
+      await this.getRecoverableConfigForTenant(tenantName);
+      const isRecoverable =
+        updateProductDto.recoverable !== undefined
+          ? updateProductDto.recoverable
+          : product.recoverable;
+
+      // 🎯 FIX: Capturar serialNumber original ANTES de cualquier modificación
+      const originalSerialNumber = product.serialNumber;
+
+      if (updateProductDto.price === null) {
+        await ProductModel.updateOne(
+          { _id: product._id },
+          { $unset: { price: '' } },
+        );
+        product.price = undefined;
+      } else {
+        product.price = updateProductPrice(
+          product.price,
+          updateProductDto.price,
+        );
+      }
+
+      // 🎯 FIX: Manejar serialNumber vacío para AMBAS ubicaciones
+      if (updateProductDto.serialNumber === '') {
+        if (location === 'products') {
+          await ProductModel.updateOne(
+            { _id: product._id },
+            { $unset: { serialNumber: '' } },
+          );
+          product.serialNumber = undefined;
+          // Para products, limpiar el campo para que no se incluya en updatedFields
+          updateProductDto.serialNumber = undefined;
+        } else if (location === 'members') {
+          // Para members, mantener como null para que llegue a updateEmbeddedProduct
+          updateProductDto.serialNumber = null;
+        }
+      }
+
+      if (
+        updateProductDto.serialNumber &&
+        updateProductDto.serialNumber !== product.serialNumber
+      ) {
+        await this.validateSerialNumber(
+          updateProductDto.serialNumber,
+          tenantName,
+        );
+      }
+
+      const updatedFields = this.getUpdatedFields(product as ProductDocument, {
+        ...updateProductDto,
+        recoverable: isRecoverable,
+      });
+
+      if (isInActiveShipment && updatedFields.status) {
+        delete updatedFields.status;
+      }
+
+      if (updateProductDto.price === null) {
+        delete updatedFields.price;
+      }
+      // 🎯 FIX: Manejar serialNumber null solo para products (members lo necesita en updatedFields)
+      if (updateProductDto.serialNumber === null && location === 'products') {
+        delete updatedFields.serialNumber;
+      }
+
+      if (
+        updateProductDto.activeShipment !== undefined &&
+        product.fp_shipment !== true
+      ) {
+        updatedFields.activeShipment = updateProductDto.activeShipment;
+      } else if (
+        product.fp_shipment === true &&
+        updateProductDto.activeShipment === false
+      ) {
+        console.log(
+          '⚠️ Ignorando override de activeShipment=false por estar en shipment activo',
+        );
+      }
+
+      let productUpdated;
+
+      if (location === 'products') {
+        productUpdated = await ProductModel.findOneAndUpdate(
+          { _id: product._id },
+          { $set: updatedFields },
+          { runValidators: true, new: true, omitUndefined: true },
+        );
+      } else if (location === 'members' && member) {
+        if (product.fp_shipment) updatedFields.activeShipment = true;
+
+        if (!product._id) {
+          throw new BadRequestException('Product is missing _id');
+        }
+        productUpdated = await this.assignmentsService.updateEmbeddedProduct(
+          member,
+          product._id,
+          updatedFields,
+          tenantName, // 🎯 Pasar tenantName para sincronización
+        );
+      }
+
+      // 🔄 SYNC: Sincronizar producto actualizado a colección global
+      if (productUpdated) {
+        const sourceCollection =
+          location === 'members' ? 'members' : 'products';
+        let memberData: any = undefined;
+
+        if (location === 'members' && member) {
+          memberData = {
+            memberId: member._id as any,
+            memberEmail: member.email,
+            memberName: `${member.firstName} ${member.lastName}`,
+            assignedAt: (productUpdated as any).assignedAt || member.updatedAt,
+          };
+        }
+
+        // 🎯 FIX: Indicar si se debe eliminar serialNumber de global
+        // Detectar si el producto TENÍA serialNumber pero ahora no lo tiene
+        const hadSerialNumber =
+          originalSerialNumber !== undefined &&
+          originalSerialNumber !== null &&
+          originalSerialNumber !== '';
+        const hasSerialNumber =
+          productUpdated.serialNumber !== undefined &&
+          productUpdated.serialNumber !== null &&
+          productUpdated.serialNumber !== '';
+        const shouldRemoveSerialNumber = hadSerialNumber && !hasSerialNumber;
+
+        await this.assignmentsService.syncProductToGlobal(
+          productUpdated,
+          tenantName,
+          sourceCollection,
+          memberData,
+          shouldRemoveSerialNumber, // 🎯 Nuevo parámetro
+        );
+      }
+
+      if (!userId)
+        throw new Error('❌ userId is undefined antes de crear history');
+
+      // 📜 HISTORY: Registrar actualización con formato mejorado
+      await recordEnhancedAssetHistory(
+        this.historyService,
+        'update',
+        userId,
+        originalProduct as ProductDocument, // ✅ producto original (antes de modificaciones)
+        productUpdated as ProductDocument, // ✅ producto actualizado
+      );
+
+      if (isInActiveShipment && product?._id) {
+        const shipmentSummary =
+          await this.logisticsService.getShipmentSummaryByProductId(
+            product._id.toString(),
+            tenantName,
+          );
+
+        const editableStatuses = ['In Preparation', 'On Hold - Missing Data'];
+
+        if (
+          shipmentSummary &&
+          editableStatuses.includes(shipmentSummary.shipmentStatus)
+        ) {
+          console.log(
+            `📦 Shipment editable (${shipmentSummary.shipmentStatus}) → Emitiendo evento`,
+          );
+          this.eventEmitter.emit(EventTypes.PRODUCT_ADDRESS_UPDATED, {
+            productId: product._id.toString(),
+            tenantName,
+          });
+        } else {
+          console.log(
+            '🚫 No se emitió evento: shipment no editable o inexistente',
+          );
+        }
+      }
+
+      return {
+        message: `Product with id "${id}" updated successfully`,
+      };
+    } catch (error) {
+      console.log('❌ Error in updateEntity:', {
+        name: error.name,
+        message: error.message,
+        stack: error.stack,
+      });
+
+      if (error instanceof BadRequestException) {
+        throw error;
+      }
+
+      if (error?.code === 11000) {
+        throw new BadRequestException('Serial Number already exists');
+      }
+
+      throw new InternalServerErrorException('Unexpected error occurred.');
+    }
+  }
+
+  async update(
+    id: ObjectId,
+    updateProductDto: UpdateProductDto,
+    tenantName: string,
+    userId: string,
+    ourOfficeEmail: string,
+    session?: ClientSession,
+    connection?: Connection,
+  ) {
+    console.log(`🔄 [update] DEBUG - Product ID: ${id}`);
+    console.log(`🔄 [update] DEBUG - updateProductDto:`, {
+      location: updateProductDto.location,
+      assignedEmail: updateProductDto.assignedEmail,
+      fp_shipment: updateProductDto.fp_shipment,
+      actionType: updateProductDto.actionType,
+      officeId: updateProductDto.officeId,
+    });
+
+    await new Promise((resolve) => process.nextTick(resolve));
+
+    const internalConnection =
+      connection ??
+      (await this.connectionService.getTenantConnection(tenantName));
+    const internalSession =
+      session ?? (await internalConnection.startSession());
+
+    const startedTransaction = !session;
+    if (startedTransaction) {
+      internalSession.startTransaction();
+    }
+
+    try {
+      await this.normalizeFpShipmentFlag(
+        id,
+        updateProductDto,
+        internalConnection,
+        internalSession,
+        tenantName,
+      );
+
+      // ✅ FIX: Usar la conexión interna en lugar de obtener una nueva
+      const ProductModel = internalConnection.model(
+        Product.name,
+        ProductSchema,
+      );
+
+      const product = await ProductModel.findById(id).session(internalSession);
+
+      if (!product) {
+        console.error(
+          '❌ Producto no encontrado en ProductModel con id:',
+          id.toString(),
+        );
+      }
+
+      // ✅ VALIDACIÓN: No permitir actualizar productos con shipment "On The Way"
+      if (product && product.activeShipment) {
+        const shipmentStatus =
+          await this.logisticsService.getShipmentStatusByProductId(
+            id.toString(),
+            tenantName,
+          );
+        if (shipmentStatus === 'On The Way') {
+          throw new BadRequestException(
+            'Cannot update product with shipment On The Way',
+          );
+        }
+      }
+
+      const result = product
+        ? await this.assignmentsService.handleProductFromProductsCollection(
+            product,
+            updateProductDto,
+            tenantName,
+            userId,
+            ourOfficeEmail,
+            internalSession,
+            internalConnection,
+          )
+        : await this.assignmentsService.handleProductFromMemberCollection(
+            id,
+            updateProductDto,
+            tenantName,
+            userId,
+            ourOfficeEmail,
+            internalSession,
+            internalConnection,
+          );
+
+      if (startedTransaction) {
+        await internalSession.commitTransaction();
+        internalSession.endSession();
+      }
+
+      // � RESINCRONIZACIÓN FINAL: Para productos con fp_shipment
+      // NOTA: No resincronizar si el producto viene de moveToProductsCollection (reassign/return desde member)
+      // porque ya se sincronizó en ese método
+      const isFromMemberCollection =
+        updateProductDto.actionType === 'reassign' ||
+        updateProductDto.actionType === 'return';
+
+      if (
+        updateProductDto.fp_shipment &&
+        result.updatedProduct &&
+        !isFromMemberCollection
+      ) {
+        try {
+          // Buscar el producto en la colección local para obtener el status final correcto
+          const ProductModel = internalConnection.model(
+            'Product',
+            ProductSchema,
+          );
+          const localProduct = await ProductModel.findById(
+            result.updatedProduct._id,
+          );
+
+          if (localProduct) {
+            // Resincronizar con el status correcto después del shipment
+            await this.assignmentsService.syncProductToGlobal(
+              localProduct,
+              tenantName,
+              'products',
+              undefined,
+            );
+          }
+        } catch (error) {
+          this.logger.error(
+            `❌ [ProductsService] Final re-sync failed for product ${result.updatedProduct._id}:`,
+            error,
+          );
+        }
+      } else if (isFromMemberCollection) {
+        this.logger.log(
+          `⏭️ [ProductsService] Skipping final re-sync for product ${result.updatedProduct?._id} - already synced in moveToProductsCollection`,
+        );
+      }
+
+      const response = {
+        message: `Product with id "${id}" updated successfully`,
+        shipment: result.shipment ?? null,
+        updatedProduct: result.updatedProduct ?? null,
+      };
+
+      console.log('✅ [ProductsService.update] Returning response:', {
+        hasShipment: !!response.shipment,
+        hasUpdatedProduct: !!response.updatedProduct,
+        productId: response.updatedProduct?._id,
+        shipmentId: response.shipment?._id,
+      });
+
+      return response;
+    } catch (error) {
+      if (startedTransaction) {
+        await internalSession.abortTransaction();
+        internalSession.endSession();
+      }
+
+      throw error;
+    }
+  }
+
+  public async normalizeFpShipmentFlag(
+    productId: ObjectId,
+    updateProductDto: UpdateProductDto,
+    connection: Connection,
+    session: ClientSession,
+    tenantName: string,
+  ): Promise<void> {
+    // ✅ FIX: Usar la conexión proporcionada en lugar de obtener una nueva
+    const ProductModel = connection.model(Product.name, ProductSchema);
+    console.log('tenantName', tenantName);
+    if (updateProductDto.fp_shipment === undefined) {
+      const existingProduct =
+        await ProductModel.findById(productId).session(session);
+
+      if (existingProduct) {
+        updateProductDto.fp_shipment = existingProduct.fp_shipment === true;
+      } else {
+        console.log(
+          '🪵 ID recibido en Logistics antes de getProductByMembers desde normalizeFpShipmentFlag:',
+          productId,
+          typeof productId,
+          productId instanceof Types.ObjectId,
+        );
+
+        const memberProduct = await this.assignmentsService.getProductByMembers(
+          productId,
+          connection,
+          session,
+        );
+        updateProductDto.fp_shipment =
+          memberProduct?.product?.fp_shipment === true;
+      }
+    } else if (updateProductDto.fp_shipment === false) {
+      const existingProduct = await ProductModel.findById(productId);
+
+      if (existingProduct?.fp_shipment === true) {
+        updateProductDto.fp_shipment = true;
+      } else {
+        const memberProduct = await this.assignmentsService.getProductByMembers(
+          productId,
+          connection,
+          session,
+        );
+        if (memberProduct?.product?.fp_shipment === true) {
+          updateProductDto.fp_shipment = true;
+        }
+      }
+    }
+  }
+
+  public updatePriceIfProvided(
+    product: ProductDocument,
+    updateProductDto: UpdateProductDto,
+  ): void {
+    const hasValidPrice =
+      updateProductDto.price?.amount !== undefined &&
+      updateProductDto.price?.currencyCode !== undefined;
+
+    if (hasValidPrice) {
+      product.price = {
+        amount: updateProductDto.price!.amount!,
+        currencyCode: updateProductDto.price!.currencyCode!,
+      };
+    } else if (product.price && !updateProductDto.price) {
+    } else {
+      product.price = undefined;
+    }
+  }
+
+  public getEffectiveRecoverableValue(
+    updateProductDto: UpdateProductDto,
+    currentRecoverable: boolean,
+  ): boolean {
+    return updateProductDto.recoverable !== undefined
+      ? updateProductDto.recoverable
+      : currentRecoverable;
+  }
+
+  async setNonShipmentStatus(updateDto: UpdateProductDto): Promise<void> {
+    if (updateDto.assignedEmail && updateDto.assignedEmail !== 'none') {
+      updateDto.location = 'Employee';
+      updateDto.status = 'Delivered';
+    } else if (
+      updateDto.assignedEmail === 'none' &&
+      updateDto.productCondition !== 'Unusable'
+    ) {
+      if (!['FP warehouse', 'Our office'].includes(updateDto.location || '')) {
+        throw new BadRequestException(
+          'When unassigned, location must be FP warehouse or Our office.',
+        );
+      }
+      updateDto.status = 'Available';
+    }
+  }
+
+  public emitProductUpdatedEvent(productId: string, tenantName: string) {
+    console.log(
+      `🔔 Emitiendo evento de actualización para producto ${productId} en tenant ${tenantName}`,
+    );
+    this.eventEmitter.emit(EventTypes.PRODUCT_ADDRESS_UPDATED, {
+      productId,
+      tenantName,
+    });
+  }
+
+  // TODO: extraer lógica de recuperación desde miembros y limpieza a AssignmentsService
+  // TODO: dividir en helpers internos para mayor trazabilidad y testeabilidad
+  async softDelete(id: ObjectId, userId: string, tenantName: string) {
+    await new Promise((resolve) => process.nextTick(resolve));
+    const connection =
+      await this.connectionService.getTenantConnection(tenantName);
+    const session = await connection.startSession();
+    let retries = 0;
+    const maxRetries = 3;
+
+    while (retries < maxRetries) {
+      try {
+        session.startTransaction();
+        // ✅ FIX: Usar la misma conexión para obtener el ProductModel
+        const ProductModel = connection.model(
+          Product.name,
+          ProductSchema,
+        ) as any;
+        console.log(
+          `🔍 [softDelete] Looking for product ${id} in products collection`,
+        );
+        const product = await ProductModel.findById(id).session(session);
+        const changes: {
+          oldData: Product | null;
+          newData: Product | null;
+        } = {
+          oldData: null,
+          newData: null,
+        };
+
+        if (product) {
+          console.log(
+            `✅ [softDelete] Product ${id} found in products collection`,
+          );
+
+          // ✅ VALIDACIÓN: No permitir eliminar productos con active shipment
+          if (product.activeShipment) {
+            console.error(
+              `❌ [softDelete] Cannot delete product ${id} - has active shipment`,
+            );
+            throw new BadRequestException(
+              'Cannot delete product that is part of an active shipment',
+            );
+          }
+
+          product.status = 'Deprecated';
+          product.lastSerialNumber = product.serialNumber || undefined;
+          product.serialNumber = undefined;
+          product.isDeleted = true;
+          product.deletedAt = new Date(); // ✅ FIX: Establecer fecha de eliminación
+
+          await product.save();
+
+          await ProductModel.softDelete({ _id: id }, { session });
+
+          // 🔄 SYNC: Marcar producto como eliminado en colección global
+
+          await this.globalProductSyncService.markProductAsDeleted(
+            tenantName, // Se corregirá automáticamente en GlobalProductSyncService
+            id as any,
+            product.lastSerialNumber, // Pasar el lastSerialNumber para sincronización
+          );
+
+          changes.oldData = product;
+        } else {
+          const memberProduct =
+            await this.assignmentsService.getProductByMembers(
+              id,
+              connection,
+              session,
+            );
+          console.log(
+            `🔍 [softDelete] Member product search result: ${memberProduct ? 'Found' : 'Not found'}`,
+          );
+
+          if (memberProduct && memberProduct.product) {
+            // ✅ VALIDACIÓN: No permitir eliminar productos con active shipment
+            if (memberProduct.product.activeShipment) {
+              throw new BadRequestException(
+                'Cannot delete product that is part of an active shipment',
+              );
+            }
+
+            await ProductModel.create(
+              [
+                {
+                  _id: memberProduct.product._id,
+                  name: memberProduct.product.name,
+                  attributes: memberProduct.product.attributes,
+                  category: memberProduct.product.category,
+                  assignedEmail: memberProduct.product.assignedEmail,
+                  assignedMember: memberProduct.product.assignedMember,
+                  acquisitionDate: memberProduct.product.acquisitionDate,
+                  deleteAt: memberProduct.product.deleteAt,
+                  isDeleted: true,
+                  location: memberProduct.product.location,
+                  recoverable: memberProduct.product.recoverable,
+                  serialNumber: undefined,
+                  lastSerialNumber: memberProduct.product.serialNumber,
+                  lastAssigned: memberProduct.member.email,
+                  status: 'Deprecated',
+                  deletedAt: new Date(), // ✅ FIX: Establecer fecha de eliminación
+                },
+              ],
+              { session },
+            );
+
+            await ProductModel.softDelete({ _id: id }, { session });
+
+            // 🔄 SYNC: Marcar producto como eliminado en colección global
+
+            await this.globalProductSyncService.markProductAsDeleted(
+              tenantName,
+              id as any,
+              memberProduct.product.serialNumber || undefined, // Pasar el serialNumber original
+            );
+
+            const memberId = memberProduct.member._id;
+            await this.assignmentsService.deleteProductFromMember(
+              memberId,
+              id,
+              session,
+            );
+
+            changes.oldData = memberProduct.product;
+          } else {
+            throw new NotFoundException(`Product with id "${id}" not found`);
+          }
+        }
+
+        // 📜 HISTORY: Crear registro con formato completo incluyendo country
+        let memberCountry: string | undefined;
+
+        // Si el producto estaba asignado a un member, obtener su country
+        if (changes.oldData?.assignedEmail) {
+          try {
+            const member = await this.simpleFindByEmail(
+              changes.oldData.assignedEmail,
+              tenantName,
+            );
+            memberCountry = member?.country;
+          } catch (error) {
+            console.warn(
+              'Could not find member for country in delete history:',
+              error,
+            );
+          }
+        }
+
+        // Para productos en FP warehouse o Our office, el country ya está en fpWarehouse.warehouseCountryCode o office.officeCountryCode
+        // El AssetHistoryFormatter.formatAssetData() se encargará de extraerlo automáticamente
+
+        await recordEnhancedAssetHistory(
+          this.historyService,
+          'delete',
+          userId,
+          changes.oldData as ProductDocument, // oldProduct
+          null, // newProduct
+          undefined, // context
+          undefined, // newMemberCountry
+          memberCountry, // oldMemberCountry
+        );
+
+        await session.commitTransaction();
+
+        session.endSession();
+
+        // 🔔 Notificar al cliente mediante websocket sobre la eliminación del producto
+        const tenant = await this.tenantsService.getByTenantName(tenantName);
+        if (tenant && tenant._id) {
+          this.eventsGateway.notifyTenant(
+            tenant.tenantName.toString(),
+            'data-changed',
+            {
+              data: {
+                productId: id.toString(),
+                message: `Product with id ${id} has been soft deleted`,
+                timestamp: new Date().toISOString(),
+              },
+            },
+          );
+          this.logger.log(
+            `🔔 Websocket notification sent for deleted product ${id} to tenant ${tenant._id}`,
+          );
+        }
+
+        return { message: `Product with id ${id} has been soft deleted` };
+      } catch (error) {
+        console.error(`❌ [softDelete] Error deleting product ${id}:`, error);
+
+        if (error.message.includes('catalog changes')) {
+          retries++;
+          console.log(`Reintento ${retries}/${maxRetries} para softDelete`);
+          await session.abortTransaction();
+          continue;
+        }
+
+        await session.abortTransaction();
+        session.endSession();
+        throw error;
+      }
+    }
+
+    throw new InternalServerErrorException(
+      `Failed to soft delete product after ${maxRetries} retries`,
+    );
+  }
+
+  private getAttributeValue(attributes: Attribute[], key: string): string {
+    const attribute = attributes.find((attr) => attr.key === key);
+    return attribute && typeof attribute.value === 'string'
+      ? attribute.value
+      : '';
+  }
+
+  private formatDate(date: string | Date | undefined | null): string {
+    if (!date) return '';
+    const parsedDate = new Date(date);
+    if (isNaN(parsedDate.getTime())) return '';
+    const day = String(parsedDate.getDate()).padStart(2, '0');
+    const month = String(parsedDate.getMonth() + 1).padStart(2, '0');
+    const year = parsedDate.getFullYear();
+    return `${day}/${month}/${year}`;
+  }
+
+  async getDeprecatedProducts(tenantName: string): Promise<ProductDocument[]> {
+    const ProductModel =
+      await this.tenantModelRegistry.getProductModel(tenantName);
+
+    return ProductModel.find({
+      status: 'Deprecated',
+      isDeleted: true,
+    });
+  }
+
+  async exportProductsCsv(res: Response, tenantName: string) {
+    const allProducts = (await this.tableGrouping(tenantName)) as {
+      products: ProductDocument[];
+    }[];
+
+    const deprecatedProducts = await this.getDeprecatedProducts(tenantName);
+
+    const products = allProducts
+      .map((group) => group.products)
+      .flat()
+      .concat(deprecatedProducts);
+
+    const csvFields = [
+      { label: 'Category', value: 'category' },
+      { label: 'Recoverable', value: 'recoverable' },
+      { label: 'Name', value: 'name' },
+      { label: 'Acquisition Date', value: 'acquisitionDate' },
+      { label: 'Brand', value: 'brand' },
+      { label: 'Model', value: 'model' },
+      { label: 'Color', value: 'color' },
+      { label: 'Screen', value: 'screen' },
+      { label: 'Keyboard Language', value: 'keyboardLanguage' },
+      { label: 'Processor', value: 'processor' },
+      { label: 'RAM', value: 'ram' },
+      { label: 'Storage', value: 'storage' },
+      { label: 'GPU', value: 'gpu' },
+      { label: 'Serial Number', value: 'serialNumber' },
+      { label: 'Assigned Member', value: 'assignedMember' },
+      { label: 'Assigned Email', value: 'assignedEmail' },
+      { label: 'Location', value: 'location' },
+      { label: 'Status', value: 'status' },
+      { label: 'Price', value: 'price' },
+      { label: 'Product Condition', value: 'productCondition' },
+      { label: 'Additional Info', value: 'additionalInfo' },
+    ];
+
+    const productsFormatted = products.map((product) => ({
+      category: product.category,
+      recoverable: product.recoverable ? 'yes' : 'no',
+      name: product.name,
+      acquisitionDate: this.formatDate(new Date(product.acquisitionDate || '')),
+      brand: this.getAttributeValue(product.attributes, 'brand'),
+      model: this.getAttributeValue(product.attributes, 'model'),
+      color: this.getAttributeValue(product.attributes, 'color'),
+      screen: this.getAttributeValue(product.attributes, 'screen'),
+      keyboardLanguage: this.getAttributeValue(
+        product.attributes,
+        'keyboardLanguage',
+      ),
+      processor: this.getAttributeValue(product.attributes, 'processor'),
+      ram: this.getAttributeValue(product.attributes, 'ram'),
+      storage: this.getAttributeValue(product.attributes, 'storage'),
+      gpu: this.getAttributeValue(product.attributes, 'gpu'),
+      serialNumber: product.serialNumber,
+      assignedMember: product.assignedMember,
+      assignedEmail: product.assignedEmail,
+      location: product.location,
+      status: product.status,
+      price: product.price
+        ? `${product.price.amount} ${product.price.currencyCode}`
+        : '',
+      productCondition: product.productCondition,
+      additionalInfo: product.additionalInfo,
+    }));
+
+    const csvParser = new Parser({ fields: csvFields });
+    const csvData = csvParser.parse(productsFormatted);
+
+    res.header('Content-Type', 'text/csv');
+    res.attachment('products_report.csv');
+    res.send(csvData);
+  }
+
+  async findProductById(id: Schema.Types.ObjectId, tenantName: string) {
+    try {
+      const { product, member } = await this.findProductAndLocationById(
+        id,
+        tenantName,
+      );
+      return { product, member };
+    } catch (error) {
+      throw error;
+    }
+  }
+
+  async updateWithinTransaction(
+    id: string | mongoose.Types.ObjectId,
+    updateProductDto: UpdateProductDto,
+    tenantName: string,
+    userId: string,
+    ourOfficeEmail: string,
+    session: ClientSession,
+    connection: Connection,
+  ) {
+    console.log(
+      `🔄 updateWithinTransaction for product ${id} with session ${session.id}`,
+    );
+
+    const productModel = connection.model(Product.name, ProductSchema);
+    const objectId =
+      typeof id === 'string' ? new mongoose.Types.ObjectId(id) : id;
+
+    await this.normalizeFpShipmentFlag(
+      objectId as unknown as mongoose.Schema.Types.ObjectId,
+      updateProductDto,
+      connection,
+      session,
+      tenantName,
+    );
+
+    console.log(
+      `📊 Using connection: ${connection.name}, readyState: ${connection.readyState}`,
+    );
+    console.log(
+      `📊 Session info: ${session.id}, inTransaction: ${session.inTransaction()}`,
+    );
+
+    const product = await productModel.findById(objectId).session(session);
+
+    const result = product
+      ? await this.assignmentsService.handleProductFromProductsCollection(
+          product,
+          updateProductDto,
+          tenantName,
+          userId,
+          ourOfficeEmail,
+          session,
+          connection,
+        )
+      : await this.assignmentsService.handleProductFromMemberCollection(
+          objectId as unknown as mongoose.Schema.Types.ObjectId,
+          updateProductDto,
+          tenantName,
+          userId,
+          ourOfficeEmail,
+          session,
+          connection,
+        );
+
+    return {
+      message: `Product with id "${id}" updated successfully`,
+      shipment: result.shipment ?? null,
+      updatedProduct: result.updatedProduct ?? null,
+    };
+  }
+}