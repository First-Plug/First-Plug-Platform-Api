--- conflicted
+++ resolved
@@ -1,2301 +1,1009 @@
-import {
-  BadRequestException,
-  forwardRef,
-  Inject,
-  Injectable,
-  Logger,
-  NotFoundException,
-} from '@nestjs/common';
-import mongoose, { ClientSession, Connection, Model, Types } from 'mongoose';
-import { ShipmentDocument, ShipmentSchema } from './schema/shipment.schema';
-import { TenantConnectionService } from 'src/infra/db/tenant-connection.service';
-import { TenantsService } from 'src/tenants/tenants.service';
-import { countryCodes } from 'src/shipments/helpers/countryCodes';
-import { ProductDocument } from 'src/products/schemas/product.schema';
-import {
-  ShipmentMetadata,
-  ShipmentMetadataSchema,
-} from 'src/shipments/schema/shipment-metadata.schema';
-import { OrderNumberGenerator } from 'src/shipments/helpers/order-number.util';
-import { UpdateShipmentDto } from 'src/shipments/dto/update.shipment.dto';
-import { HistoryService } from 'src/history/history.service';
-import { recordShipmentHistory } from 'src/shipments/helpers/recordShipmentHistory';
-import { CreateShipmentMessageToSlack } from './helpers/create-message-to-slack';
-import { SlackService } from '../slack/slack.service';
-import { LogisticsService } from 'src/logistics/logistics.sevice';
-
-@Injectable()
-export class ShipmentsService {
-  private readonly logger = new Logger(ShipmentsService.name);
-  constructor(
-    private readonly tenantConnectionService: TenantConnectionService,
-    private readonly tenantsService: TenantsService,
-    @Inject('SHIPMENT_METADATA_MODEL')
-    private readonly shipmentMetadataRepository: Model<ShipmentMetadata>,
-    private readonly historyService: HistoryService,
-    private readonly slackService: SlackService,
-    @Inject(forwardRef(() => LogisticsService))
-    private readonly logisticsService: LogisticsService,
-  ) {}
-
-  public getShipmentModel(tenantConnection): Model<ShipmentDocument> {
-    if (tenantConnection.models.Shipment) {
-      return tenantConnection.models.Shipment;
-    }
-    return tenantConnection.model('Shipment', ShipmentSchema);
-  }
-
-  async findShipmentPage(
-    shipmentId: string,
-    size: number,
-    tenantId: string,
-  ): Promise<{ page: number }> {
-    await new Promise((resolve) => process.nextTick(resolve));
-
-    const connection =
-      await this.tenantConnectionService.getTenantConnection(tenantId);
-    const ShipmentModel = this.getShipmentModel(connection);
-
-    const shipment = await ShipmentModel.findById(shipmentId).exec();
-    if (!shipment) {
-      throw new NotFoundException(`Shipment with ID ${shipmentId} not found`);
-    }
-
-    const position = await ShipmentModel.countDocuments({
-      _id: { $gt: shipment._id },
-    }).exec();
-
-    const page = Math.floor(position / size) + 1;
-
-    return { page };
-  }
-
-  async findAll(page: number, size: number, tenantId: string) {
-    await new Promise((resolve) => process.nextTick(resolve));
-    const skip = (page - 1) * size;
-
-    const dateFilter: any = {};
-
-    const connection =
-      await this.tenantConnectionService.getTenantConnection(tenantId);
-    const ShipmentModel = this.getShipmentModel(connection);
-
-    const [data, totalCount] = await Promise.all([
-      ShipmentModel.find(dateFilter)
-        .sort({ createdAt: -1 })
-        .skip(skip)
-        .limit(size)
-        .exec(),
-      ShipmentModel.countDocuments(dateFilter).exec(),
-    ]);
-
-    return {
-      data,
-      totalCount,
-      totalPages: Math.ceil(totalCount / size),
-    };
-  }
-
-  private getCountryCode(country: string): string {
-    if (country === 'Our office') {
-      return 'OO';
-    }
-
-    return countryCodes[country] || 'XX';
-  }
-
-  public getLocationCode(
-    locationName: string,
-    locationDetails?: Record<string, any>,
-  ): string {
-    if (locationName === 'FP warehouse') return 'FP';
-    if (locationName === 'Our office') return 'OO';
-
-    return locationDetails?.country
-      ? this.getCountryCode(locationDetails.country)
-      : 'XX';
-  }
-
-  public async getLocationInfo(
-    location: string,
-    tenantId: string,
-    assignedEmail?: string,
-    assignedMember?: string,
-    desirableDate?: string,
-  ): Promise<{
-    name: string;
-    code: string;
-    details?: Record<string, string>;
-  }> {
-    if (location === 'FP warehouse') {
-      return {
-        name: 'FP warehouse',
-        code: 'FP',
-        details: {
-          desirableDate: desirableDate || '',
-        },
-      };
-    }
-
-    if (location === 'Our office') {
-      const tenant = await this.tenantsService.getByTenantName(tenantId);
-      if (!tenant) throw new NotFoundException(`Tenant ${tenantId} not found`);
-
-      return {
-        name: 'Our office',
-        code: 'OO',
-        details: {
-          address: tenant.address || '',
-          apartment: tenant.apartment || '',
-          city: tenant.city || '',
-          state: tenant.state || '',
-          country: tenant.country || '',
-          zipCode: tenant.zipCode || '',
-          phone: tenant.phone || '',
-          desirableDate: desirableDate || '',
-        },
-      };
-    }
-
-    if (
-      (location === 'Employee' ||
-        !['Our office', 'FP warehouse'].includes(location)) &&
-      assignedEmail
-    ) {
-      return this.logisticsService.getMemberLocationInfo(
-        tenantId,
-        assignedEmail,
-        desirableDate,
-      );
-    }
-    const countryCode = this.getCountryCode(location);
-    if (countryCode !== 'XX') {
-      return {
-        name: location,
-        code: countryCode,
-        details: {
-          country: location,
-          desirableDate: desirableDate || '',
-        },
-      };
-    }
-
-    return { name: assignedMember || 'Unknown', code: 'XX' };
-  }
-
-  async initializeOrderNumberGenerator(
-    connection: Connection,
-    session?: ClientSession | null,
-  ): Promise<OrderNumberGenerator> {
-    const ShipmentMetadataModel =
-      connection.models.ShipmentMetadata ||
-      connection.model(
-        'ShipmentMetadata',
-        ShipmentMetadataSchema,
-        'shipmentmetadata',
-      );
-
-    const docId = 'orderCounter';
-    const existing = await ShipmentMetadataModel.findById(docId).session(
-      session ?? null,
-    );
-    const initial = existing?.lastOrderNumber || 0;
-    return new OrderNumberGenerator(initial);
-  }
-
-  async finalizeOrderNumber(
-    connection: Connection,
-    finalNumber: number,
-    session?: ClientSession,
-  ): Promise<void> {
-    const ShipmentMetadataModel =
-      connection.models.ShipmentMetadata ||
-      connection.model(
-        'ShipmentMetadata',
-        ShipmentMetadataSchema,
-        'shipmentmetadata',
-      );
-
-    await ShipmentMetadataModel.findOneAndUpdate(
-      { _id: 'orderCounter' },
-      { $set: { lastOrderNumber: finalNumber } },
-      { upsert: true, session },
-    );
-  }
-
-  private generateOrderId(
-    orderOrigin: string,
-    orderDestination: string,
-    orderNumber: number,
-  ): string {
-    if (!orderOrigin || !orderDestination || orderNumber === undefined) {
-      throw new Error('❌ Parámetros inválidos para generar el Order ID');
-    }
-
-    const originCode =
-      orderOrigin.length === 2
-        ? orderOrigin
-        : this.getLocationCode(orderOrigin);
-    const destinationCode =
-      orderDestination.length === 2
-        ? orderDestination
-        : this.getLocationCode(orderDestination);
-
-    const orderNumberFormatted = orderNumber.toString().padStart(4, '0');
-    return `${originCode}${destinationCode}${orderNumberFormatted}`;
-  }
-
-  async findById(
-    shipmentId: string,
-    tenantId: string,
-  ): Promise<ShipmentDocument | null> {
-    const connection =
-      await this.tenantConnectionService.getTenantConnection(tenantId);
-    const ShipmentModel = this.getShipmentModel(connection);
-
-    return ShipmentModel.findById(shipmentId).exec();
-  }
-
-  public async getProductLocationDataFromSnapshots(
-    productId: string,
-    tenantId: string,
-    actionType: string,
-    oldData?: {
-      location?: string;
-      assignedEmail?: string;
-      assignedMember?: string;
-    },
-    newData?: {
-      location?: string;
-      assignedEmail?: string;
-      assignedMember?: string;
-    },
-    desirableOriginDate?: string,
-    desirableDestinationDate?: string,
-  ) {
-    const originLocation = oldData?.location || 'Employee';
-    const destinationLocation = newData?.location || 'Employee';
-
-    const originInfo = await this.getLocationInfo(
-      originLocation,
-      tenantId,
-      oldData?.assignedEmail || '',
-      oldData?.assignedMember || '',
-      desirableOriginDate,
-    );
-
-    const destinationInfo = await this.getLocationInfo(
-      destinationLocation,
-      tenantId,
-      newData?.assignedEmail || '',
-      newData?.assignedMember || '',
-      desirableDestinationDate,
-    );
-
-    return {
-      origin: originInfo.name,
-      destination: destinationInfo.name,
-      orderOrigin: originInfo.code,
-      orderDestination: destinationInfo.code,
-      originLocation,
-      destinationLocation,
-    };
-  }
-
-  async findOrCreateShipment(
-    productId: string,
-    actionType: string,
-    tenantName: string,
-    userId: string,
-    session?: ClientSession | null,
-    desirableDestinationDate?: string | Date,
-    desirableOriginDate?: string | Date,
-    oldData?: {
-      location?: string;
-      assignedEmail?: string;
-      assignedMember?: string;
-    },
-    newData?: {
-      location?: string;
-      assignedEmail?: string;
-      assignedMember?: string;
-    },
-    providedProduct?: ProductDocument,
-  ): Promise<{
-    shipment: ShipmentDocument;
-    isConsolidated: boolean;
-    oldSnapshot?: Partial<ShipmentDocument>;
-  }> {
-    if (!userId) {
-      throw new Error('❌ User ID is required');
-    }
-    const originDate =
-      desirableOriginDate instanceof Date
-        ? desirableOriginDate.toISOString()
-        : desirableOriginDate;
-
-    const destinationDate =
-      desirableDestinationDate instanceof Date
-        ? desirableDestinationDate.toISOString()
-        : desirableDestinationDate;
-
-    const {
-      origin,
-      destination,
-      orderOrigin,
-      orderDestination,
-      originDetails,
-      destinationDetails,
-      destinationComplete,
-      originComplete,
-    } = await this.logisticsService.getShipmentPreparationData(
-      productId,
-      tenantName,
-      actionType,
-      originDate,
-      destinationDate,
-      oldData,
-      newData,
-      providedProduct,
-    );
-
-    const shipmentStatus =
-      destinationComplete && originComplete
-        ? 'In Preparation'
-        : 'On Hold - Missing Data';
-
-    const connection =
-      await this.tenantConnectionService.getTenantConnection(tenantName);
-    const ShipmentModel = this.getShipmentModel(connection);
-    const productObjectId = new mongoose.Types.ObjectId(productId);
-
-    const existingShipment = await ShipmentModel.findOne({
-      origin,
-      destination,
-      shipment_status: { $in: ['In Preparation', 'On Hold - Missing Data'] },
-      'originDetails.desirableDate': originDetails?.desirableDate || null,
-      'destinationDetails.desirableDate':
-        destinationDetails?.desirableDate || null,
-      isDeleted: { $ne: true },
-    }).session(session || null);
-
-    if (existingShipment) {
-      if (!existingShipment.products.includes(productObjectId)) {
-        const oldSnapshot = JSON.parse(JSON.stringify(existingShipment));
-        existingShipment.products.push(productObjectId);
-        existingShipment.quantity_products = existingShipment.products.length;
-
-        await existingShipment.save({ session });
-
-        if (existingShipment.shipment_status === 'In Preparation' && session) {
-          await this.logisticsService.updateProductStatusToInTransit(
-            productId,
-            connection,
-            session,
-          );
-        }
-        return {
-          shipment: existingShipment,
-          isConsolidated: true,
-          oldSnapshot,
-        };
-      }
-      return { shipment: existingShipment, isConsolidated: true };
-    }
-
-    const orderNumberGenerator = await this.initializeOrderNumberGenerator(
-      connection,
-      session,
-    );
-    const nextNumber = orderNumberGenerator.getNext();
-    const order_id = this.generateOrderId(
-      orderOrigin,
-      orderDestination,
-      nextNumber,
-    );
-
-    const newShipment = await ShipmentModel.create({
-      order_id,
-      tenant: tenantName,
-      quantity_products: 1,
-      shipment_status: shipmentStatus,
-      shipment_type: 'TBC',
-      origin,
-      originDetails,
-      destination,
-      destinationDetails,
-      products: [productObjectId],
-      type: 'shipments',
-      order_date: new Date(),
-      price: { amount: null, currencyCode: 'TBC' },
-    });
-
-    const originEmail = oldData?.assignedEmail || '';
-    const destinationEmail = newData?.assignedEmail || '';
-
-    if (
-      ['In Preparation', 'On The Way', 'On Hold - Missing Data'].includes(
-        shipmentStatus,
-      )
-    ) {
-      await this.logisticsService.markActiveShipmentTargets(
-        productId,
-        tenantName,
-        origin,
-        destination,
-        originEmail,
-        destinationEmail,
-        session,
-      );
-    }
-
-    await this.finalizeOrderNumber(
-      connection,
-      orderNumberGenerator.getCurrent(),
-      session ?? undefined,
-    );
-
-    await newShipment.save();
-
-    if (shipmentStatus === 'In Preparation' && session) {
-      await this.logisticsService.updateProductStatusToInTransit(
-        productId,
-        connection,
-        session,
-      );
-    }
-
-    return { shipment: newShipment, isConsolidated: false };
-  }
-
-  async findConsolidateAndUpdateShipment(
-    shipmentId: string,
-    updateDto: UpdateShipmentDto,
-    tenantName: string,
-    userId: string,
-    ourOfficeEmail: string,
-  ): Promise<{
-    message: string;
-    consolidatedInto?: string;
-    shipment: ShipmentDocument;
-  }> {
-    await new Promise((resolve) => process.nextTick(resolve));
-    const connection =
-      await this.tenantConnectionService.getTenantConnection(tenantName);
-    const ShipmentModel = this.getShipmentModel(connection);
-
-    const shipment = await ShipmentModel.findById(shipmentId);
-    if (!shipment || shipment.isDeleted) {
-      throw new NotFoundException(
-        `Shipment ${shipmentId} not found or deleted.`,
-      );
-    }
-
-    const originalShipment = { ...shipment.toObject() };
-    let wasModified = false;
-
-    const { desirableDateOrigin, desirableDateDestination } = updateDto;
-
-    if (desirableDateOrigin && shipment.originDetails) {
-      shipment.originDetails.desirableDate = desirableDateOrigin;
-      wasModified = true;
-    }
-
-    if (desirableDateDestination && shipment.destinationDetails) {
-      shipment.destinationDetails.desirableDate = desirableDateDestination;
-      wasModified = true;
-    }
-
-    const consolidable = await ShipmentModel.findOne({
-      _id: { $ne: shipment._id },
-      origin: shipment.origin,
-      destination: shipment.destination,
-      'originDetails.desirableDate':
-        shipment.originDetails?.desirableDate ?? null,
-      'destinationDetails.desirableDate':
-        shipment.destinationDetails?.desirableDate ?? null,
-      shipment_status: { $in: ['In Preparation', 'On Hold - Missing Data'] },
-      isDeleted: { $ne: true },
-    });
-
-    if (consolidable) {
-      const productIds = shipment.products.map((p) => p.toString());
-      console.log('🔍 Productos en el shipment a consolidar:', productIds);
-
-      await this.logisticsService.addProductsAndSnapshotsToShipment(
-        consolidable,
-        shipment.products,
-        tenantName,
-      );
-
-      consolidable.markModified('snapshots');
-      consolidable.quantity_products = consolidable.products.length;
-      await consolidable.save();
-
-      shipment.isDeleted = true;
-      await shipment.save();
-
-      await recordShipmentHistory(
-        this.historyService,
-        'consolidate',
-        userId,
-        originalShipment,
-        consolidable.toObject(),
-        'shipment-merge',
-      );
-      // Enviar mensaje a Slack para Consolidated
-      if (consolidable.shipment_status === 'In Preparation') {
-        const slackMessage = CreateShipmentMessageToSlack({
-          shipment: consolidable,
-          tenantName,
-          isOffboarding: false,
-          status: 'Consolidated',
-          ourOfficeEmail: ourOfficeEmail,
-          deletedShipmentOrderId: shipment.order_id,
-        });
-        await this.slackService.sendMessage(slackMessage);
-      }
-
-      await recordShipmentHistory(
-        this.historyService,
-        'delete',
-        userId,
-        originalShipment,
-        { ...shipment.toObject(), isDeleted: true },
-      );
-
-      return {
-        message: `The pickup and/or delivery date has been successfully updated. This product is now consolidated into Shipment ID: ${consolidable.order_id}`,
-        consolidatedInto: consolidable._id.toString(),
-        shipment: consolidable,
-      };
-    }
-    if (wasModified) {
-      const isReady =
-        await this.logisticsService.isShipmentDetailsComplete(shipment);
-
-      const oldStatus = shipment.shipment_status;
-      shipment.shipment_status = isReady
-        ? 'In Preparation'
-        : 'On Hold - Missing Data';
-
-      await shipment.save();
-
-      await recordShipmentHistory(
-        this.historyService,
-        'update',
-        userId,
-        originalShipment,
-        shipment.toObject(),
-      );
-
-      if (
-        oldStatus !== shipment.shipment_status &&
-        shipment.shipment_status === 'In Preparation'
-      ) {
-        const session = await connection.startSession();
-        for (const productId of shipment.products) {
-          await this.logisticsService.updateProductStatusToInTransit(
-            productId.toString(),
-            connection,
-            session,
-          );
-        }
-      }
-
-      if (
-        oldStatus === 'In Preparation' &&
-        shipment.shipment_status === 'On Hold - Missing Data'
-      ) {
-        // TODO: Si cambio a missing data se envia este mensaje
-        const missingDataMessage = CreateShipmentMessageToSlack({
-          shipment,
-          tenantName,
-          isOffboarding: false,
-          status: 'Missing Data',
-          previousShipment: originalShipment,
-          ourOfficeEmail: ourOfficeEmail,
-        });
-        await this.slackService.sendMessage(missingDataMessage);
-      } else {
-        //TODO: Status update
-        const slackMessage = CreateShipmentMessageToSlack({
-          shipment,
-          tenantName,
-          isOffboarding: false,
-          status: 'Updated',
-          previousShipment: originalShipment,
-          ourOfficeEmail: ourOfficeEmail,
-        });
-        await this.slackService.sendMessage(slackMessage);
-      }
-
-      return {
-        message: 'Shipment updated successfully',
-        shipment,
-      };
-    }
-    return {
-      message: 'No changes were made to the shipment',
-      shipment,
-    };
-  }
-
-  buildSnapshot(product: ProductDocument & { _id: Types.ObjectId }) {
-    return {
-      _id: product._id,
-      name: product.name,
-      category: product.category,
-      attributes: product.attributes,
-      status: product.status,
-      recoverable: product.recoverable,
-      serialNumber: product.serialNumber || '',
-      assignedEmail: product.assignedEmail,
-      assignedMember: product.assignedMember,
-      lastAssigned: product.lastAssigned,
-      acquisitionDate: product.acquisitionDate,
-      location: product.location,
-      price: product.price,
-      additionalInfo: product.additionalInfo,
-      productCondition: product.productCondition,
-      fp_shipment: product.fp_shipment,
-    };
-  }
-
-  async cancel(
-    shipmentId: string,
-    tenantName: string,
-  ): Promise<ShipmentDocument> {
-    const connection =
-      await this.tenantConnectionService.getTenantConnection(tenantName);
-    const ShipmentModel = this.getShipmentModel(connection);
-    const shipment = await ShipmentModel.findById(shipmentId);
-
-    if (!shipment) {
-      throw new NotFoundException(`Shipment ${shipmentId} not found`);
-    }
-
-    if (
-      shipment.shipment_status !== 'In Preparation' &&
-      shipment.shipment_status !== 'On Hold - Missing Data'
-    ) {
-      throw new BadRequestException(
-        `Cannot cancel shipment with status: ${shipment.shipment_status}`,
-      );
-    }
-
-    shipment.shipment_status = 'Cancelled';
-    await shipment.save();
-<<<<<<< HEAD
-=======
-    console.log('✅ Shipment cancelled');
-
-    if (!userId) {
-      console.warn(
-        '⚠️ userId no definido, se omitirá el registro en el historial',
-      );
-    } else {
-      await recordShipmentHistory(
-        this.historyService,
-        'cancel',
-        userId,
-        originalShipment,
-        shipment.toObject(),
-      );
-    }
-
-    for (const productId of shipment.products) {
-      console.log('📦 Processing product:', productId.toString());
-
-      const product = await ProductModel.findById(productId);
-
-      let newStatus: Status;
-      if (product) {
-        product.fp_shipment = false;
-
-        newStatus = await this.productsService.determineProductStatus(
-          {
-            ...product.toObject(),
-            fp_shipment: false,
-          },
-          tenantId,
-          undefined,
-          'Cancelled',
-        );
-
-        product.status = newStatus;
-        product.activeShipment = false;
-        await product.save();
-
-        console.log(`✅ Product updated from Product collection:`, {
-          id: product._id,
-          status: newStatus,
-        });
-      } else {
-        console.log(
-          '⚠️ Product not found in Product collection, trying in Member',
-        );
->>>>>>> 1e22a7f7
-
-    return shipment;
-  }
-
-  async getShipments(tenantName: string) {
-    await new Promise((resolve) => process.nextTick(resolve));
-    const connection =
-      await this.tenantConnectionService.getTenantConnection(tenantName);
-    const ShipmentModel = this.getShipmentModel(connection);
-
-<<<<<<< HEAD
-    return ShipmentModel.find({ isDeleted: false }).sort({ createdAt: -1 });
-  }
-
-  async getShipmentById(id: Types.ObjectId, tenantName: string) {
-    const connection =
-      await this.tenantConnectionService.getTenantConnection(tenantName);
-    const ShipmentModel = this.getShipmentModel(connection);
-
-    const shipment = await ShipmentModel.findOne({ _id: id, isDeleted: false });
-
-    if (!shipment) {
-      throw new NotFoundException(`Shipment with id "${id}" not found`);
-=======
-      await this.clearActiveShipmentFlagsIfNoOtherShipments(
-        productId.toString(),
-        tenantId,
-        // product?.assignedEmail || embeddedProduct?.assignedEmail,
-      );
-    }
-
-    //TODO: Status cancel
-    if (originalShipment.shipment_status === 'In Preparation') {
-      const slackMessage = CreateShipmentMessageToSlack({
-        shipment,
-        tenantName: tenantId,
-        isOffboarding: false,
-        status: 'Cancelled',
-        ourOfficeEmail: ourOfficeEmail,
-      });
-      await this.slackService.sendMessage(slackMessage);
-    }
-
-    if (shipment.originDetails?.assignedEmail) {
-      await this.clearMemberActiveShipmentFlagIfNoOtherShipments(
-        tenantId,
-        shipment.originDetails.assignedEmail,
-      );
-    }
-
-    if (shipment.destinationDetails?.assignedEmail) {
-      await this.clearMemberActiveShipmentFlagIfNoOtherShipments(
-        tenantId,
-        shipment.destinationDetails.assignedEmail,
-      );
->>>>>>> 1e22a7f7
-    }
-
-    return shipment;
-  }
-
-  public async createSnapshots(
-    shipment: ShipmentDocument,
-    connection: mongoose.Connection,
-    options?: {
-      providedProducts?: ProductDocument[];
-      force?: boolean;
-    },
-  ) {
-    console.log(
-      `📸 createSnapshots() called for shipment ${shipment._id} with products:`,
-      shipment.products.map((p) => p.toString()),
-    );
-
-    let products = options?.providedProducts;
-
-    if (!products) {
-      const productIds = shipment.products.map(
-        (id) => new Types.ObjectId(id.toString()),
-      );
-      console.log(
-        '📦 Intentando buscar productos por ID en getProductsWithContext:',
-        productIds.map((p) => p.toString()),
-      );
-      products = await this.logisticsService.getProductsWithContext(
-        productIds,
-        connection.name,
-      );
-    }
-
-    shipment.snapshots = shipment.snapshots || [];
-    const existingSnapshotMap = new Map(
-      shipment.snapshots.map((s) => [s._id.toString(), s]),
-    );
-
-<<<<<<< HEAD
-=======
-      if (!['Our office', 'FP warehouse'].includes(origin) && originEmail) {
-        console.log('📤 Marking origin member as active:', originEmail);
-        await MemberModel.updateOne(
-          { email: originEmail },
-          { $set: { activeShipment: true } },
-          { session: useSession },
-        );
-      }
-
-      if (
-        !['Our office', 'FP warehouse'].includes(destination) &&
-        destinationEmail
-      ) {
-        console.log(
-          '📥 Marking destination member as active:',
-          destinationEmail,
-        );
-        await MemberModel.updateOne(
-          { email: destinationEmail },
-          { $set: { activeShipment: true } },
-          { session: useSession },
-        );
-      }
-
-      if (isNewSession) {
-        await useSession.commitTransaction();
-      }
-    } catch (error) {
-      if (isNewSession) {
-        await useSession.abortTransaction();
-      }
-      throw error;
-    } finally {
-      if (isNewSession) {
-        useSession.endSession();
-      }
-    }
-  }
-
-  private async clearActiveShipmentFlagsIfNoOtherShipments(
-    productId: string,
-    tenantName: string,
-  ) {
-    const connection =
-      await this.tenantConnectionService.getTenantConnection(tenantName);
-
-    const ProductModel = connection.model<ProductDocument>('Product');
-    const MemberModel = connection.model<MemberDocument>('Member');
-    const ShipmentModel = connection.model<Shipment>('Shipment');
-
-    const activeShipmentsForProduct = await ShipmentModel.countDocuments({
-      products: new Types.ObjectId(productId),
-      shipment_status: { $in: ['In Preparation', 'On The Way'] },
-    });
-
-    if (activeShipmentsForProduct === 0) {
-      const updatedProduct = await ProductModel.findByIdAndUpdate(productId, {
-        activeShipment: false,
-      });
-
-      if (updatedProduct) {
-        console.log(
-          `✅ Product ${productId} - activeShipment: false (Product)`,
-        );
-      } else {
-        const result = await MemberModel.updateOne(
-          { 'products._id': new Types.ObjectId(productId) },
-          { $set: { 'products.$.activeShipment': false } },
-        );
-        console.log(
-          `🔁 Product ${productId} - activeShipment: false (Member)`,
-          result,
-        );
-      }
-    } else {
-      console.log(`📦 Product ${productId} still involved in active shipments`);
-    }
-  }
-
-  async updateProductOnShipmentReceived(
-    productId: string,
-    tenantName: string,
-    origin: string,
-  ) {
-    const connection =
-      await this.tenantConnectionService.getTenantConnection(tenantName);
-    const ProductModel = this.getProductModel(connection);
-    const MemberModel =
-      connection.models.Member ||
-      connection.model('Member', MemberSchema, 'members');
-
-    const product = await ProductModel.findById(productId);
-
-    if (product) {
-      product.fp_shipment = false;
-      product.activeShipment = false;
-      product.status = await this.productsService.determineProductStatus(
-        {
-          ...product.toObject(),
-          fp_shipment: false,
-        },
-        tenantName,
-        undefined,
-        origin,
-      );
-      await product.save();
-      console.log(
-        `✅ Producto actualizado (colección Products): ${product._id}`,
-      );
-      return;
-    }
-
-    const memberWithProduct = await MemberModel.findOne({
-      'products._id': productId,
-    });
-
-    if (memberWithProduct) {
-      const embeddedProduct = memberWithProduct.products.find(
-        (p) => p._id?.toString() === productId,
-      );
-      if (embeddedProduct) {
-        const newStatus = await this.productsService.determineProductStatus(
-          {
-            location: 'Employee',
-            assignedEmail: embeddedProduct.assignedEmail,
-            fp_shipment: false,
-          },
-          tenantName,
-          undefined,
-          origin,
-        );
-        await MemberModel.updateOne(
-          { 'products._id': productId },
-          {
-            $set: {
-              'products.$.fp_shipment': false,
-              'products.$.status': newStatus,
-              'products.$.activeShipment': false,
-            },
-          },
-        );
-
-        console.log(`✅ Producto actualizado (colección Member): ${productId}`);
-      }
-    }
-  }
-
-  async clearMemberActiveShipmentFlagIfNoOtherShipments(
-    tenantName: string,
-    memberEmail?: string,
-  ) {
-    const connection =
-      await this.tenantConnectionService.getTenantConnection(tenantName);
-    const ShipmentModel =
-      connection.models.Shipment ||
-      connection.model('Shipment', ShipmentSchema, 'shipments');
-
-    const MemberModel =
-      connection.models.Member ||
-      connection.model('Member', MemberSchema, 'members');
-
-    if (typeof memberEmail !== 'string') {
-      console.warn(
-        `❌ Email inválido recibido en clearMemberActiveShipmentFlagIfNoOtherShipments:`,
-        memberEmail,
-      );
-      return;
-    }
-    const normalizedEmail = memberEmail.trim().toLowerCase();
-
-    const memberStillInvolved = await ShipmentModel.exists({
-      shipment_status: {
-        $in: ['In Preparation', 'On Hold - Missing Data', 'On The Way'],
-      },
-      $or: [
-        { 'originDetails.assignedEmail': normalizedEmail },
-        { 'destinationDetails.assignedEmail': normalizedEmail },
-      ],
-      isDeleted: { $ne: true },
-    });
-
-    if (!memberStillInvolved) {
-      const result = await MemberModel.updateOne(
-        { email: normalizedEmail },
-        { $set: { activeShipment: false } },
-      );
-
-      if (result.matchedCount === 0) {
-        console.warn(
-          `⚠️ No se encontró ningún member con email: ${normalizedEmail}`,
-        );
-      } else if (result.modifiedCount === 0) {
-        console.warn(
-          `ℹ️ El member con email ${normalizedEmail} ya tenía activeShipment en false`,
-        );
-      } else {
-        console.log(
-          `✅ activeShipment flag set to false for ${normalizedEmail}`,
-        );
-      }
-    }
-  }
-
-  // async findOrCreateShipmentsForBulk(
-  //   products: ProductDocument[],
-  //   tenantId: string,
-  //   session: mongoose.ClientSession,
-  // ): Promise<ShipmentDocument[]> {
-  //   const connection =
-  //     await this.tenantConnectionService.getTenantConnection(tenantId);
-  //   const ShipmentModel = this.getShipmentModel(connection);
-
-  //   const createdOrUpdatedShipments: ShipmentDocument[] = [];
-  //   const shipmentCache = new Map<string, ShipmentDocument>();
-
-  //   const shipmentsToSave: ShipmentDocument[] = [];
-
-  //   const orderNumberGenerator = await this.initializeOrderNumberGenerator(
-  //     connection,
-  //     session,
-  //   );
-
-  //   for (const product of products) {
-  //     if (!product._id) continue;
-
-  //     const assignedEmail = product.assignedEmail || '';
-  //     const assignedMember = product.assignedMember || '';
-
-  //     const destinationInfo = await this.getLocationInfo(
-  //       product.location || '',
-  //       tenantId,
-  //       assignedEmail,
-  //       assignedMember,
-  //       undefined,
-  //     );
-
-  //     const desirableDate = destinationInfo.details?.desirableDate || '';
-  //     const destinationName = destinationInfo.name;
-  //     const destinationDetails = destinationInfo.details;
-
-  //     const shipmentKey = `XX-${destinationName}-${desirableDate}`;
-
-  //     let shipment: ShipmentDocument | null | undefined =
-  //       shipmentCache.get(shipmentKey);
-
-  //     if (!shipment) {
-  //       shipment = await ShipmentModel.findOne({
-  //         origin: 'XX',
-  //         destination: destinationName,
-  //         shipment_status: {
-  //           $in: ['In Preparation', 'On Hold - Missing Data'],
-  //         },
-  //         'destinationDetails.desirableDate': desirableDate,
-  //       }).session(session);
-
-  //       if (!shipment) {
-  //         const destinationComplete =
-  //           await this.productsService.isAddressComplete(
-  //             {
-  //               ...product.toObject(),
-  //               location: product.location,
-  //               assignedEmail,
-  //             },
-  //             tenantId,
-  //           );
-
-  //         const shipmentStatus = destinationComplete
-  //           ? 'In Preparation'
-  //           : 'On Hold - Missing Data';
-
-  //         const orderId = this.generateOrderId(
-  //           'XX',
-  //           destinationInfo.code,
-  //           orderNumberGenerator.getNext(),
-  //         );
-
-  //         shipment = new ShipmentModel({
-  //           order_id: orderId,
-  //           tenant: tenantId,
-  //           quantity_products: 0,
-  //           shipment_status: shipmentStatus,
-  //           shipment_type: 'TBC',
-  //           origin: 'XX',
-  //           destination: destinationName,
-  //           destinationDetails,
-  //           products: [],
-  //           type: 'shipments',
-  //           order_date: new Date(),
-  //           price: { amount: null, currencyCode: 'TBC' },
-  //         });
-
-  //         shipmentsToSave.push(shipment);
-  //       }
-
-  //       shipmentCache.set(shipmentKey, shipment);
-  //     }
-
-  //     if (!(product._id instanceof Types.ObjectId)) {
-  //       throw new Error(`Invalid ObjectId: ${product._id}`);
-  //     }
-
-  //     const productObjectId = product._id as Types.ObjectId;
-
-  //     if (
-  //       !shipment.products.some((p: Types.ObjectId) =>
-  //         p.equals(productObjectId),
-  //       )
-  //     ) {
-  //       shipment.products.push(productObjectId);
-  //       shipment.quantity_products = shipment.products.length;
-  //       // await shipment.save({ session });
-  //       if (!shipmentsToSave.includes(shipment)) {
-  //         shipmentsToSave.push(shipment);
-  //       }
-  //     }
-
-  //     createdOrUpdatedShipments.push(shipment);
-
-  //     await this.markActiveShipmentTargets(
-  //       product._id.toString(),
-  //       tenantId,
-  //       'XX',
-  //       destinationName,
-  //       '',
-  //       assignedEmail,
-  //     );
-  //   }
-  //   for (const shipment of shipmentsToSave) {
-  //     await shipment.save({ session });
-  //   }
-  //   await this.finalizeOrderNumber(
-  //     connection,
-  //     orderNumberGenerator.getCurrent(),
-  //     session,
-  //   );
-
-  //   return createdOrUpdatedShipments;
-  // }
-
-  async getShipments(tenantName: string) {
-    await new Promise((resolve) => process.nextTick(resolve));
-    const connection =
-      await this.tenantConnectionService.getTenantConnection(tenantName);
-    const ShipmentModel = this.getShipmentModel(connection);
-
-    return ShipmentModel.find({ isDeleted: false }).sort({ createdAt: -1 });
-  }
-
-  async getShipmentById(id: Types.ObjectId, tenantName: string) {
-    const connection =
-      await this.tenantConnectionService.getTenantConnection(tenantName);
-    const ShipmentModel = this.getShipmentModel(connection);
-
-    const shipment = await ShipmentModel.findOne({ _id: id, isDeleted: false });
-
-    if (!shipment) {
-      throw new NotFoundException(`Shipment with id "${id}" not found`);
-    }
-
-    return shipment;
-  }
-
-  // async updateShipmentStatusAndProductsToInPreparation(
-  //   shipmentId: Types.ObjectId,
-  //   tenantName: string,
-  // ) {
-  //   await new Promise((resolve) => process.nextTick(resolve));
-  //   const connection =
-  //     await this.tenantConnectionService.getTenantConnection(tenantName);
-  //   const ShipmentModel = this.getShipmentModel(connection);
-  //   const ProductModel = this.getProductModel(connection);
-  //   const MemberModel = connection.model<MemberDocument>('Member');
-
-  //   const shipment = await ShipmentModel.findById(shipmentId);
-  //   if (!shipment) {
-  //     throw new NotFoundException(`Shipment with id "${shipmentId}" not found`);
-  //   }
-
-  //   shipment.shipment_status = 'In Preparation';
-  //   await shipment.save();
-
-  //   for (const productId of shipment.products) {
-  //     const product = await ProductModel.findById(productId);
-
-  //     if (product) {
-  //       if (product.status === 'In Transit - Missing Data') {
-  //         product.status = 'In Transit';
-  //         await product.save();
-  //       }
-  //     } else {
-  //       const memberWithProduct = await MemberModel.findOne({
-  //         'products._id': productId,
-  //       });
-
-  //       const embeddedProduct = memberWithProduct?.products.find(
-  //         (p) => p._id?.toString() === productId.toString(),
-  //       );
-
-  //       if (
-  //         embeddedProduct &&
-  //         embeddedProduct.status === 'In Transit - Missing Data'
-  //       ) {
-  //         await MemberModel.updateOne(
-  //           { 'products._id': productId },
-  //           {
-  //             $set: {
-  //               'products.$.status': 'In Transit',
-  //             },
-  //           },
-  //         );
-  //       }
-  //     }
-  //   }
-
-  //   return shipment;
-  // }
-
-  async checkAndUpdateShipmentsForOurOffice(
-    tenantName: string,
-    oldAddress: AddressData,
-    newAddress: AddressData,
-    userId: string,
-    ourOfficeEmail: string,
-  ) {
-    console.log('🔄 Starting office address update:', {
-      tenantName,
-      oldAddress,
-      newAddress,
-    });
-    await new Promise((resolve) => process.nextTick(resolve));
-    const connection =
-      await this.tenantConnectionService.getTenantConnection(tenantName);
-
-    const session = await connection.startSession();
-
-    try {
-      await session.withTransaction(async () => {
-        const ShipmentModel = connection.model(
-          'Shipment',
-          ShipmentSchema,
-          'shipments',
-        );
-
-        const shipments = await ShipmentModel.find({
-          $or: [{ origin: 'Our office' }, { destination: 'Our office' }],
-          shipment_status: {
-            $in: ['In Preparation', 'On Hold - Missing Data'],
-          },
-          isDeleted: { $ne: true },
-        }).session(session);
-
-        for (const shipment of shipments) {
-          let updated = false;
-
-          if (shipment.origin === 'Our office') {
-            const desirableDate = shipment.originDetails?.desirableDate || '';
-
-            const updatedOriginDetails = {
-              address: newAddress.address || '',
-              city: newAddress.city || '',
-              state: newAddress.state || '',
-              country: newAddress.country || '',
-              zipCode: newAddress.zipCode || '',
-              apartment: newAddress.apartment || '',
-              phone: newAddress.phone || '',
-              desirableDate: desirableDate,
-            };
-
-            await ShipmentModel.updateOne(
-              { _id: shipment._id },
-              {
-                $set: {
-                  'originDetails.address': updatedOriginDetails.address,
-                  'originDetails.city': updatedOriginDetails.city,
-                  'originDetails.state': updatedOriginDetails.state,
-                  'originDetails.country': updatedOriginDetails.country,
-                  'originDetails.zipCode': updatedOriginDetails.zipCode,
-                  'originDetails.apartment': updatedOriginDetails.apartment,
-                  'originDetails.phone': updatedOriginDetails.phone,
-                  'originDetails.desirableDate':
-                    updatedOriginDetails.desirableDate,
-                },
-              },
-              { session },
-            );
-
-            updated = true;
-          }
-
-          if (shipment.destination === 'Our office') {
-            const desirableDate =
-              shipment.destinationDetails?.desirableDate || '';
-
-            const updatedDestinationDetails = {
-              address: newAddress.address || '',
-              city: newAddress.city || '',
-              state: newAddress.state || '',
-              country: newAddress.country || '',
-              zipCode: newAddress.zipCode || '',
-              apartment: newAddress.apartment || '',
-              phone: newAddress.phone || '',
-              desirableDate: desirableDate,
-            };
-
-            await ShipmentModel.updateOne(
-              { _id: shipment._id },
-              {
-                $set: {
-                  'destinationDetails.address':
-                    updatedDestinationDetails.address,
-                  'destinationDetails.city': updatedDestinationDetails.city,
-                  'destinationDetails.state': updatedDestinationDetails.state,
-                  'destinationDetails.country':
-                    updatedDestinationDetails.country,
-                  'destinationDetails.zipCode':
-                    updatedDestinationDetails.zipCode,
-                  'destinationDetails.apartment':
-                    updatedDestinationDetails.apartment,
-                  'destinationDetails.phone': updatedDestinationDetails.phone,
-                  'destinationDetails.desirableDate':
-                    updatedDestinationDetails.desirableDate,
-                },
-              },
-              { session },
-            );
-
-            updated = true;
-          }
-
-          if (updated) {
-            const refreshedShipment = await ShipmentModel.findById(
-              shipment._id,
-            ).session(session);
-
-            if (refreshedShipment) {
-              console.log('📋 Refreshed shipment details:', {
-                originDetails: refreshedShipment.originDetails,
-                destinationDetails: refreshedShipment.destinationDetails,
-              });
-
-              await this.updateShipmentStatusOnAddressComplete(
-                refreshedShipment,
-                connection,
-                session,
-                userId,
-                tenantName,
-                ourOfficeEmail,
-              );
-            }
-          }
-        }
-      });
-
-      console.log('✨ Completed office address update');
-    } catch (error) {
-      console.error('❌ Failed to update office shipments:', error);
-      throw error;
-    } finally {
-      await session.endSession();
-    }
-  }
-
-  async checkAndUpdateShipmentsForMember(
-    memberEmail: string,
-    tenantName: string,
-    userId: string,
-    ourOfficeEmail: string,
-  ) {
-    await new Promise((resolve) => process.nextTick(resolve));
-    const connection =
-      await this.tenantConnectionService.getTenantConnection(tenantName);
-
-    const session = await connection.startSession();
-    try {
-      await session.withTransaction(async () => {
-        const ShipmentModel = connection.model<ShipmentDocument>(
-          'Shipment',
-          ShipmentSchema,
-          'shipments',
-        );
-
-        const member =
-          await this.membersService.findByEmailNotThrowError(memberEmail);
-        if (!member) {
-          this.logger.error(`Member ${memberEmail} not found`);
-          return;
-        }
-
-        const fullName = `${member.firstName} ${member.lastName}`;
-        this.logger.debug(`Searching shipments for member: ${fullName}`);
-
-        const shipments = await ShipmentModel.find({
-          $or: [{ origin: fullName }, { destination: fullName }],
-          shipment_status: {
-            $in: ['In Preparation', 'On Hold - Missing Data'],
-          },
-        }).session(session);
-
-        this.logger.debug(`Found ${shipments.length} shipments to update`);
-
-        for (const shipment of shipments) {
-          let updated = false;
-
-          const memberDetails = {
-            address: member.address || '',
-            apartment: member.apartment || '',
-            city: member.city || '',
-            country: member.country || '',
-            zipCode: member.zipCode || '',
-            phone: member.phone || '',
-            personalEmail: member.personalEmail || '',
-            assignedEmail: member.email,
-            dni: `${member.dni || ''}`,
-            contactName: fullName,
-          };
-
-          const desirableDateOrigin =
-            shipment.originDetails?.desirableDate || '';
-          const desirableDateDest =
-            shipment.destinationDetails?.desirableDate || '';
-
-          if (shipment.origin === fullName) {
-            const updatedShipment = await ShipmentModel.findOneAndUpdate(
-              { _id: shipment._id },
-              {
-                $set: {
-                  originDetails: {
-                    ...memberDetails,
-                    desirableDate: desirableDateOrigin,
-                  },
-                },
-              },
-              { session, new: true },
-            );
-
-            shipment.originDetails = updatedShipment?.originDetails;
-            updated = true;
-            this.logger.debug(
-              `Updated origin details for shipment ${shipment._id}`,
-            );
-          }
-
-          if (shipment.destination === fullName) {
-            const updatedShipment = await ShipmentModel.findOneAndUpdate(
-              { _id: shipment._id },
-              {
-                $set: {
-                  destinationDetails: {
-                    ...memberDetails,
-                    desirableDate: desirableDateDest,
-                  },
-                },
-              },
-              { session, new: true },
-            );
-
-            shipment.destinationDetails = updatedShipment?.destinationDetails;
-            updated = true;
-            this.logger.debug(
-              `Updated destination details for shipment ${shipment._id}`,
-            );
-          }
-
-          if (updated) {
-            const refreshedShipment = await ShipmentModel.findById(
-              shipment._id,
-            ).session(session);
-            if (refreshedShipment) {
-              await this.updateShipmentOnAddressComplete(
-                refreshedShipment,
-                connection,
-                session,
-                userId,
-                tenantName,
-                ourOfficeEmail,
-              );
-            }
-          }
-        }
-      });
-    } catch (error) {
-      this.logger.error('Error updating shipments for member:', error);
-      throw error;
-    } finally {
-      await session.endSession();
-    }
-  }
-
-  public async createSnapshots(
-    shipment: ShipmentDocument,
-    connection: mongoose.Connection,
-    options?: {
-      providedProducts?: ProductDocument[];
-      force?: boolean;
-    },
-  ) {
-    console.log(
-      `📸 createSnapshots() called for shipment ${shipment._id} with products:`,
-      shipment.products.map((p) => p.toString()),
-    );
-    const ProductModel =
-      connection.models.Product ||
-      connection.model('Product', ProductSchema, 'products');
-
-    const MemberModel =
-      connection.models.Member ||
-      connection.model('Member', MemberSchema, 'members');
-
-    let products = options?.providedProducts;
-
-    if (!products) {
-      const productIds = shipment.products.map(
-        (id) => new Types.ObjectId(id.toString()),
-      );
-
-      products = await ProductModel.find({
-        _id: { $in: productIds },
-      });
-
-      if (products.length < productIds.length) {
-        const foundIds = new Set(products.map((p) => p._id?.toString()));
-        const remainingIds = productIds.filter(
-          (id) => !foundIds.has(id.toString()),
-        );
-
-        const members = await MemberModel.find({
-          'products._id': { $in: remainingIds },
-        });
-
-        members.forEach((member) => {
-          member.products.forEach((p) => {
-            if (p._id && remainingIds.some((id) => id.equals(p._id))) {
-              const enriched = {
-                ...(p.toObject?.() ?? p),
-                assignedEmail: member.email,
-                assignedMember: `${member.firstName} ${member.lastName}`,
-              };
-              products!.push(enriched as unknown as ProductDocument);
-            }
-          });
-        });
-      }
-    }
-
-    shipment.snapshots = shipment.snapshots || [];
-
-    const existingSnapshotMap = new Map(
-      shipment.snapshots.map((s) => [s._id.toString(), s]),
-    );
-
->>>>>>> 1e22a7f7
-    for (const product of products) {
-      if (!product._id) continue;
-      const idStr = product._id.toString();
-
-      const newSnapshot = this.buildSnapshot(
-        product as ProductDocument & { _id: Types.ObjectId },
-      );
-
-      const existingSnapshot = existingSnapshotMap.get(idStr);
-
-      if (!existingSnapshot) {
-        shipment.snapshots.push(newSnapshot);
-      } else {
-        const hasChanged = this.hasSnapshotChanged(
-          existingSnapshot,
-          newSnapshot,
-        );
-        if (hasChanged) {
-          Object.assign(existingSnapshot, newSnapshot);
-          console.log(
-            `✏️ Snapshot actualizado para producto ${product._id}`,
-            newSnapshot,
-          );
-        } else {
-          console.log(
-            `🔁 No hay cambios en el snapshot de ${product._id}, se mantiene igual.`,
-          );
-        }
-      }
-    }
-
-    await shipment.save();
-  }
-
-  public hasSnapshotChanged(oldSnapshot: any, newSnapshot: any): boolean {
-    const fieldsToCompare = [
-      'status',
-      'location',
-      'assignedEmail',
-      'assignedMember',
-      'fp_shipment',
-      'productCondition',
-      'serialNumber',
-      'category',
-    ];
-
-    return fieldsToCompare.some((key) => oldSnapshot[key] !== newSnapshot[key]);
-  }
-
-<<<<<<< HEAD
-=======
-  private async updateShipmentOnAddressComplete(
-    shipment: ShipmentDocument,
-    connection: mongoose.Connection,
-    session: ClientSession,
-    userId: string,
-    tenantId: string,
-    ourOfficeEmail: string,
-  ) {
-    try {
-      const originalShipment = { ...shipment.toObject() };
-      const ShipmentModel = connection.model<ShipmentDocument>('Shipment');
-
-      const freshShipment = await ShipmentModel.findById(shipment._id).session(
-        session,
-      );
-      if (!freshShipment) {
-        throw new NotFoundException(`Shipment ${shipment._id} not found`);
-      }
-
-      shipment = freshShipment;
-
-      const orderNumber = parseInt(shipment.order_id.slice(-4));
-
-      const originCode = this.getLocationCode(
-        shipment.origin,
-        shipment.originDetails,
-      );
-      const destinationCode = this.getLocationCode(
-        shipment.destination,
-        shipment.destinationDetails,
-      );
-
-      const newOrderId = `${originCode}${destinationCode}${orderNumber.toString().padStart(4, '0')}`;
-
-      // const hasCodesForOrderId =
-      //   originCode !== 'XX' && destinationCode !== 'XX';
-
-      const originComplete = this.areShipmentDetailsComplete(
-        shipment.originDetails,
-        shipment.origin,
-      );
-      const destinationComplete = this.areShipmentDetailsComplete(
-        shipment.destinationDetails,
-        shipment.destination,
-      );
-
-      const isNowComplete = originComplete && destinationComplete;
-      const wasInPreparation = shipment.shipment_status === 'In Preparation';
-
-      if (newOrderId !== shipment.order_id) {
-        await ShipmentModel.updateOne(
-          { _id: shipment._id },
-          { $set: { order_id: newOrderId } },
-          { session },
-        );
-        shipment.order_id = newOrderId;
-      }
-
-      let newStatus = shipment.shipment_status;
-
-      if (
-        isNowComplete &&
-        shipment.shipment_status === 'On Hold - Missing Data'
-      ) {
-        newStatus = 'In Preparation';
-
-        for (const productId of shipment.products) {
-          await this.updateProductStatusToInTransit(
-            productId.toString(),
-            connection,
-            session,
-          );
-        }
-
-        await session.commitTransaction();
-        await session.startTransaction();
-
-        await this.historyService.create({
-          actionType: 'update',
-          itemType: 'shipments',
-          userId,
-          changes: {
-            oldData: originalShipment,
-            newData: { ...originalShipment, shipment_status: newStatus },
-          },
-        });
-
-        console.log('📸 Generating product snapshots...');
-        await this.createSnapshots(shipment, connection);
-      }
-
-      if (wasInPreparation && !isNowComplete) {
-        newStatus = 'On Hold - Missing Data';
-
-        const updatedProducts: ProductDocument[] = [];
-
-        for (const productId of shipment.products) {
-          const updatedProduct = await this.updateProductStatusToMissingData(
-            productId.toString(),
-            connection,
-            session,
-          );
-          if (updatedProduct) {
-            updatedProducts.push(updatedProduct);
-          }
-        }
-
-        await this.createSnapshots(shipment, connection, {
-          providedProducts: updatedProducts,
-          force: true,
-        });
-
-        await this.historyService.create({
-          actionType: 'update',
-          itemType: 'shipments',
-          userId,
-          changes: {
-            oldData: originalShipment,
-            newData: { ...originalShipment, shipment_status: newStatus },
-          },
-        });
-      }
-
-      if (newStatus !== shipment.shipment_status) {
-        await ShipmentModel.updateOne(
-          { _id: shipment._id },
-          {
-            $set: {
-              shipment_status: newStatus,
-              snapshots: shipment.snapshots,
-            },
-          },
-          { session },
-        );
-      }
-
-      // TODO: Status On Hold - Missing Data
-      if (
-        newStatus === 'In Preparation' &&
-        isNowComplete &&
-        !wasInPreparation
-      ) {
-        const slackMessage = CreateShipmentMessageToSlack({
-          shipment: shipment,
-          tenantName: tenantId,
-          isOffboarding: false,
-          status: 'Updated',
-          previousShipment: originalShipment,
-          ourOfficeEmail: ourOfficeEmail,
-        });
-        await this.slackService.sendMessage(slackMessage);
-      }
-
-      if (
-        newStatus === 'On Hold - Missing Data' &&
-        wasInPreparation &&
-        !isNowComplete
-      ) {
-        const slackMessage = CreateShipmentMessageToSlack({
-          shipment: shipment,
-          tenantName: tenantId,
-          isOffboarding: false,
-          status: 'Missing Data',
-          ourOfficeEmail: ourOfficeEmail,
-        });
-        await this.slackService.sendMessage(slackMessage);
-      }
-
-      console.log('📋 Final shipment status:', newStatus);
-      return newStatus;
-    } catch (error) {
-      console.error('❌ Error updating shipment:', error);
-      throw error;
-    }
-  }
-
-  private async updateProductStatusToMissingData(
-    productId: string,
-    connection: mongoose.Connection,
-    session: ClientSession,
-  ): Promise<ProductDocument | null> {
-    const ProductModel =
-      connection.models.Product || connection.model('Product', ProductSchema);
-
-    const MemberModel =
-      connection.models.Member || connection.model('Member', MemberSchema);
-
-    const product = await ProductModel.findById(productId).session(session);
-
-    if (product && product.status === 'In Transit') {
-      product.status = 'In Transit - Missing Data';
-      await product.save({ session });
-      return product;
-    }
-
-    const updateResult = await MemberModel.updateOne(
-      {
-        'products._id': new Types.ObjectId(productId),
-        'products.status': 'In Transit',
-      },
-      {
-        $set: { 'products.$.status': 'In Transit - Missing Data' },
-      },
-      { session },
-    );
-
-    if (updateResult.modifiedCount > 0) {
-      const member = await MemberModel.findOne({
-        'products._id': new Types.ObjectId(productId),
-      }).session(session);
-
-      const foundProduct = member?.products.find((p) =>
-        p._id.equals(productId),
-      );
-
-      if (foundProduct) {
-        const original = { ...(foundProduct.toObject?.() ?? foundProduct) };
-
-        const enrichedProduct = {
-          ...original,
-          status: 'In Transit - Missing Data',
-          assignedEmail: member.email,
-          assignedMember: `${member.firstName} ${member.lastName}`,
-        };
-
-        return enrichedProduct as ProductDocument;
-      }
-    }
-
-    return null;
-  }
-
-  private async updateShipmentStatusOnAddressComplete(
-    shipment: ShipmentDocument,
-    connection: mongoose.Connection,
-    session: ClientSession,
-    userId: string,
-    tenantName: string,
-    ourOfficeEmail: string,
-  ) {
-    try {
-      const ShipmentModel = connection.model<ShipmentDocument>('Shipment');
-
-      const orderNumber = parseInt(shipment.order_id.slice(-4));
-      const originCode = this.getLocationCode(
-        shipment.origin,
-        shipment.originDetails,
-      );
-      const destinationCode = this.getLocationCode(
-        shipment.destination,
-        shipment.destinationDetails,
-      );
-      const originalShipment = { ...shipment.toObject() };
-      const newOrderId = `${originCode}${destinationCode}${orderNumber.toString().padStart(4, '0')}`;
-
-      if (
-        newOrderId !== shipment.order_id &&
-        originCode !== 'XX' &&
-        destinationCode !== 'XX'
-      ) {
-        await ShipmentModel.updateOne(
-          { _id: shipment._id },
-          { $set: { order_id: newOrderId } },
-          { session },
-        );
-      }
-
-      const originComplete = this.areShipmentDetailsComplete(
-        shipment.originDetails,
-        shipment.origin,
-      );
-      const destinationComplete = this.areShipmentDetailsComplete(
-        shipment.destinationDetails,
-        shipment.destination,
-      );
-      const wasInPreparation = shipment.shipment_status === 'In Preparation';
-      const isNowComplete = originComplete && destinationComplete;
-
-      let newStatus = shipment.shipment_status;
-
-      if (
-        shipment.shipment_status === 'On Hold - Missing Data' &&
-        isNowComplete
-      ) {
-        newStatus = 'In Preparation';
-
-        const updatedProducts: ProductDocument[] = [];
-
-        for (const productId of shipment.products) {
-          await this.updateProductStatusToInTransit(
-            productId.toString(),
-            connection,
-            session,
-          );
-
-          const product = await this.getProductByIdIncludingMembers(
-            connection,
-            productId.toString(),
-            session,
-          );
-
-          if (product) {
-            updatedProducts.push(product);
-          }
-        }
-
-        console.log('📸 Generating upgraded product snapshots...');
-        await this.createSnapshots(shipment, connection, {
-          providedProducts: updatedProducts,
-          force: true,
-        });
-      }
-
-      if (wasInPreparation && !isNowComplete) {
-        newStatus = 'On Hold - Missing Data';
-
-        const updatedProducts: ProductDocument[] = [];
-
-        for (const productId of shipment.products) {
-          const updatedProduct = await this.updateProductStatusToMissingData(
-            productId.toString(),
-            connection,
-            session,
-          );
-          if (updatedProduct) {
-            updatedProducts.push(updatedProduct);
-          }
-        }
-
-        console.log('📸 Generating downgrade product snapshots...');
-        await this.createSnapshots(shipment, connection, {
-          providedProducts: updatedProducts,
-          force: true,
-        });
-      }
-
-      if (newStatus !== shipment.shipment_status) {
-        await ShipmentModel.updateOne(
-          { _id: shipment._id },
-          {
-            $set: {
-              shipment_status: newStatus,
-              snapshots: shipment.snapshots,
-            },
-          },
-          { session },
-        );
-        await this.historyService.create({
-          actionType: 'update',
-          itemType: 'shipments',
-          userId,
-          changes: {
-            oldData: originalShipment,
-            newData: {
-              ...originalShipment,
-              shipment_status: newStatus,
-              order_id: newOrderId,
-              snapshots: shipment.snapshots,
-            },
-          },
-        });
-      }
-
-      // TODO: Status On Hold - Missing Data
-      if (
-        newStatus === 'On Hold - Missing Data' &&
-        shipment.shipment_status !== 'On Hold - Missing Data'
-      ) {
-        const slackMessage = CreateShipmentMessageToSlack({
-          shipment: shipment,
-          tenantName: tenantName,
-          isOffboarding: false,
-          status: 'Missing Data',
-          ourOfficeEmail: ourOfficeEmail,
-        });
-        await this.slackService.sendMessage(slackMessage);
-      }
-
-      if (
-        newStatus === 'In Preparation' &&
-        shipment.shipment_status !== 'In Preparation'
-      ) {
-        const slackMessage = CreateShipmentMessageToSlack({
-          shipment: shipment,
-          tenantName: tenantName,
-          isOffboarding: false,
-          status: 'Updated',
-          previousShipment: originalShipment,
-          ourOfficeEmail: ourOfficeEmail,
-        });
-        await this.slackService.sendMessage(slackMessage);
-      }
-
-      console.log('📋 Final shipment status:', newStatus);
-      return newStatus;
-    } catch (error) {
-      console.error(
-        '❌ Error in updateShipmentStatusOnAddressComplete:',
-        error,
-      );
-      throw error;
-    }
-  }
-
-  private async updateProductStatusToInTransit(
-    productId: string,
-    connection: mongoose.Connection,
-    session: ClientSession,
-  ): Promise<void> {
-    try {
-      const ProductModel =
-        connection.models.Product || connection.model('Product', ProductSchema);
-
-      const MemberModel =
-        connection.models.Member || connection.model('Member', MemberSchema);
-
-      const product = await ProductModel.findById(productId).session(session);
-
-      if (product) {
-        if (product.status === 'In Transit - Missing Data') {
-          product.status = 'In Transit';
-          await product.save({ session });
-        }
-        return;
-      }
-
-      const updateResult = await MemberModel.updateOne(
-        {
-          'products._id': new Types.ObjectId(productId),
-          'products.status': 'In Transit - Missing Data',
-        },
-        {
-          $set: { 'products.$.status': 'In Transit' },
-        },
-        { session },
-      );
-
-      if (updateResult.modifiedCount > 0) {
-        console.log(
-          `✅ Updated product status in Member collection: ${productId}`,
-        );
-      } else {
-        console.log(
-          `ℹ️ Product ${productId} status was not 'In Transit - Missing Data' or not found`,
-        );
-      }
-    } catch (error) {
-      console.error(`❌ Error updating product ${productId} status:`, error);
-      throw error;
-    }
-  }
-
->>>>>>> 1e22a7f7
-  async getShipmentByProductId(
-    productId: string,
-    tenantName: string,
-  ): Promise<ShipmentDocument | null> {
-    await new Promise((resolve) => process.nextTick(resolve));
-    const connection =
-      await this.tenantConnectionService.getTenantConnection(tenantName);
-    const ShipmentModel = this.getShipmentModel(connection);
-
-    const shipment = await ShipmentModel.findOne({
-      products: new Types.ObjectId(productId),
-      shipment_status: {
-        $in: ['In Preparation', 'On Hold - Missing Data', 'On The Way'],
-      },
-      isDeleted: { $ne: true },
-    }).sort({ createdAt: -1 });
-
-    return shipment;
-  }
-}
-
-// async findOrCreateShipmentsForBulk(
-//   products: ProductDocument[],
-//   tenantId: string,
-//   session: mongoose.ClientSession,
-// ): Promise<ShipmentDocument[]> {
-//   const connection =
-//     await this.tenantConnectionService.getTenantConnection(tenantId);
-//   const ShipmentModel = this.getShipmentModel(connection);
-
-//   const createdOrUpdatedShipments: ShipmentDocument[] = [];
-//   const shipmentCache = new Map<string, ShipmentDocument>();
-
-//   const shipmentsToSave: ShipmentDocument[] = [];
-
-//   const orderNumberGenerator = await this.initializeOrderNumberGenerator(
-//     connection,
-//     session,
-//   );
-
-//   for (const product of products) {
-//     if (!product._id) continue;
-
-//     const assignedEmail = product.assignedEmail || '';
-//     const assignedMember = product.assignedMember || '';
-
-//     const destinationInfo = await this.getLocationInfo(
-//       product.location || '',
-//       tenantId,
-//       assignedEmail,
-//       assignedMember,
-//       undefined,
-//     );
-
-//     const desirableDate = destinationInfo.details?.desirableDate || '';
-//     const destinationName = destinationInfo.name;
-//     const destinationDetails = destinationInfo.details;
-
-//     const shipmentKey = `XX-${destinationName}-${desirableDate}`;
-
-//     let shipment: ShipmentDocument | null | undefined =
-//       shipmentCache.get(shipmentKey);
-
-//     if (!shipment) {
-//       shipment = await ShipmentModel.findOne({
-//         origin: 'XX',
-//         destination: destinationName,
-//         shipment_status: {
-//           $in: ['In Preparation', 'On Hold - Missing Data'],
-//         },
-//         'destinationDetails.desirableDate': desirableDate,
-//       }).session(session);
-
-//       if (!shipment) {
-//         const destinationComplete =
-//           await this.productsService.isAddressComplete(
-//             {
-//               ...product.toObject(),
-//               location: product.location,
-//               assignedEmail,
-//             },
-//             tenantId,
-//           );
-
-//         const shipmentStatus = destinationComplete
-//           ? 'In Preparation'
-//           : 'On Hold - Missing Data';
-
-//         const orderId = this.generateOrderId(
-//           'XX',
-//           destinationInfo.code,
-//           orderNumberGenerator.getNext(),
-//         );
-
-//         shipment = new ShipmentModel({
-//           order_id: orderId,
-//           tenant: tenantId,
-//           quantity_products: 0,
-//           shipment_status: shipmentStatus,
-//           shipment_type: 'TBC',
-//           origin: 'XX',
-//           destination: destinationName,
-//           destinationDetails,
-//           products: [],
-//           type: 'shipments',
-//           order_date: new Date(),
-//           price: { amount: null, currencyCode: 'TBC' },
-//         });
-
-//         shipmentsToSave.push(shipment);
-//       }
-
-//       shipmentCache.set(shipmentKey, shipment);
-//     }
-
-//     if (!(product._id instanceof Types.ObjectId)) {
-//       throw new Error(`Invalid ObjectId: ${product._id}`);
-//     }
-
-//     const productObjectId = product._id as Types.ObjectId;
-
-//     if (
-//       !shipment.products.some((p: Types.ObjectId) =>
-//         p.equals(productObjectId),
-//       )
-//     ) {
-//       shipment.products.push(productObjectId);
-//       shipment.quantity_products = shipment.products.length;
-//       // await shipment.save({ session });
-//       if (!shipmentsToSave.includes(shipment)) {
-//         shipmentsToSave.push(shipment);
-//       }
-//     }
-
-//     createdOrUpdatedShipments.push(shipment);
-
-//     await this.markActiveShipmentTargets(
-//       product._id.toString(),
-//       tenantId,
-//       'XX',
-//       destinationName,
-//       '',
-//       assignedEmail,
-//     );
-//   }
-//   for (const shipment of shipmentsToSave) {
-//     await shipment.save({ session });
-//   }
-//   await this.finalizeOrderNumber(
-//     connection,
-//     orderNumberGenerator.getCurrent(),
-//     session,
-//   );
-
-//   return createdOrUpdatedShipments;
-// }
-
-// async updateShipmentStatusAndProductsToInPreparation(
-//   shipmentId: Types.ObjectId,
-//   tenantName: string,
-// ) {
-//   await new Promise((resolve) => process.nextTick(resolve));
-//   const connection =
-//     await this.tenantConnectionService.getTenantConnection(tenantName);
-//   const ShipmentModel = this.getShipmentModel(connection);
-//   const ProductModel = this.getProductModel(connection);
-//   const MemberModel = connection.model<MemberDocument>('Member');
-
-//   const shipment = await ShipmentModel.findById(shipmentId);
-//   if (!shipment) {
-//     throw new NotFoundException(`Shipment with id "${shipmentId}" not found`);
-//   }
-
-//   shipment.shipment_status = 'In Preparation';
-//   await shipment.save();
-
-//   for (const productId of shipment.products) {
-//     const product = await ProductModel.findById(productId);
-
-//     if (product) {
-//       if (product.status === 'In Transit - Missing Data') {
-//         product.status = 'In Transit';
-//         await product.save();
-//       }
-//     } else {
-//       const memberWithProduct = await MemberModel.findOne({
-//         'products._id': productId,
-//       });
-
-//       const embeddedProduct = memberWithProduct?.products.find(
-//         (p) => p._id?.toString() === productId.toString(),
-//       );
-
-//       if (
-//         embeddedProduct &&
-//         embeddedProduct.status === 'In Transit - Missing Data'
-//       ) {
-//         await MemberModel.updateOne(
-//           { 'products._id': productId },
-//           {
-//             $set: {
-//               'products.$.status': 'In Transit',
-//             },
-//           },
-//         );
-//       }
-//     }
-//   }
-
-//   return shipment;
-// }
+import {
+  BadRequestException,
+  forwardRef,
+  Inject,
+  Injectable,
+  Logger,
+  NotFoundException,
+} from '@nestjs/common';
+import mongoose, { ClientSession, Connection, Model, Types } from 'mongoose';
+import { ShipmentDocument, ShipmentSchema } from './schema/shipment.schema';
+import { TenantConnectionService } from 'src/infra/db/tenant-connection.service';
+import { TenantsService } from 'src/tenants/tenants.service';
+import { countryCodes } from 'src/shipments/helpers/countryCodes';
+import { ProductDocument } from 'src/products/schemas/product.schema';
+import {
+  ShipmentMetadata,
+  ShipmentMetadataSchema,
+} from 'src/shipments/schema/shipment-metadata.schema';
+import { OrderNumberGenerator } from 'src/shipments/helpers/order-number.util';
+import { UpdateShipmentDto } from 'src/shipments/dto/update.shipment.dto';
+import { HistoryService } from 'src/history/history.service';
+import { recordShipmentHistory } from 'src/shipments/helpers/recordShipmentHistory';
+import { CreateShipmentMessageToSlack } from './helpers/create-message-to-slack';
+import { SlackService } from '../slack/slack.service';
+import { LogisticsService } from 'src/logistics/logistics.sevice';
+
+@Injectable()
+export class ShipmentsService {
+  private readonly logger = new Logger(ShipmentsService.name);
+  constructor(
+    private readonly tenantConnectionService: TenantConnectionService,
+    private readonly tenantsService: TenantsService,
+    @Inject('SHIPMENT_METADATA_MODEL')
+    private readonly shipmentMetadataRepository: Model<ShipmentMetadata>,
+    private readonly historyService: HistoryService,
+    private readonly slackService: SlackService,
+    @Inject(forwardRef(() => LogisticsService))
+    private readonly logisticsService: LogisticsService,
+  ) {}
+
+  public getShipmentModel(tenantConnection): Model<ShipmentDocument> {
+    if (tenantConnection.models.Shipment) {
+      return tenantConnection.models.Shipment;
+    }
+    return tenantConnection.model('Shipment', ShipmentSchema);
+  }
+
+  async findShipmentPage(
+    shipmentId: string,
+    size: number,
+    tenantId: string,
+  ): Promise<{ page: number }> {
+    await new Promise((resolve) => process.nextTick(resolve));
+
+    const connection =
+      await this.tenantConnectionService.getTenantConnection(tenantId);
+    const ShipmentModel = this.getShipmentModel(connection);
+
+    const shipment = await ShipmentModel.findById(shipmentId).exec();
+    if (!shipment) {
+      throw new NotFoundException(`Shipment with ID ${shipmentId} not found`);
+    }
+
+    const position = await ShipmentModel.countDocuments({
+      _id: { $gt: shipment._id },
+    }).exec();
+
+    const page = Math.floor(position / size) + 1;
+
+    return { page };
+  }
+
+  async findAll(page: number, size: number, tenantId: string) {
+    await new Promise((resolve) => process.nextTick(resolve));
+    const skip = (page - 1) * size;
+
+    const dateFilter: any = {};
+
+    const connection =
+      await this.tenantConnectionService.getTenantConnection(tenantId);
+    const ShipmentModel = this.getShipmentModel(connection);
+
+    const [data, totalCount] = await Promise.all([
+      ShipmentModel.find(dateFilter)
+        .sort({ createdAt: -1 })
+        .skip(skip)
+        .limit(size)
+        .exec(),
+      ShipmentModel.countDocuments(dateFilter).exec(),
+    ]);
+
+    return {
+      data,
+      totalCount,
+      totalPages: Math.ceil(totalCount / size),
+    };
+  }
+
+  private getCountryCode(country: string): string {
+    if (country === 'Our office') {
+      return 'OO';
+    }
+
+    return countryCodes[country] || 'XX';
+  }
+
+  public getLocationCode(
+    locationName: string,
+    locationDetails?: Record<string, any>,
+  ): string {
+    if (locationName === 'FP warehouse') return 'FP';
+    if (locationName === 'Our office') return 'OO';
+
+    return locationDetails?.country
+      ? this.getCountryCode(locationDetails.country)
+      : 'XX';
+  }
+
+  public async getLocationInfo(
+    location: string,
+    tenantId: string,
+    assignedEmail?: string,
+    assignedMember?: string,
+    desirableDate?: string,
+  ): Promise<{
+    name: string;
+    code: string;
+    details?: Record<string, string>;
+  }> {
+    if (location === 'FP warehouse') {
+      return {
+        name: 'FP warehouse',
+        code: 'FP',
+        details: {
+          desirableDate: desirableDate || '',
+        },
+      };
+    }
+
+    if (location === 'Our office') {
+      const tenant = await this.tenantsService.getByTenantName(tenantId);
+      if (!tenant) throw new NotFoundException(`Tenant ${tenantId} not found`);
+
+      return {
+        name: 'Our office',
+        code: 'OO',
+        details: {
+          address: tenant.address || '',
+          apartment: tenant.apartment || '',
+          city: tenant.city || '',
+          state: tenant.state || '',
+          country: tenant.country || '',
+          zipCode: tenant.zipCode || '',
+          phone: tenant.phone || '',
+          desirableDate: desirableDate || '',
+        },
+      };
+    }
+
+    if (
+      (location === 'Employee' ||
+        !['Our office', 'FP warehouse'].includes(location)) &&
+      assignedEmail
+    ) {
+      return this.logisticsService.getMemberLocationInfo(
+        tenantId,
+        assignedEmail,
+        desirableDate,
+      );
+    }
+    const countryCode = this.getCountryCode(location);
+    if (countryCode !== 'XX') {
+      return {
+        name: location,
+        code: countryCode,
+        details: {
+          country: location,
+          desirableDate: desirableDate || '',
+        },
+      };
+    }
+
+    return { name: assignedMember || 'Unknown', code: 'XX' };
+  }
+
+  async initializeOrderNumberGenerator(
+    connection: Connection,
+    session?: ClientSession | null,
+  ): Promise<OrderNumberGenerator> {
+    const ShipmentMetadataModel =
+      connection.models.ShipmentMetadata ||
+      connection.model(
+        'ShipmentMetadata',
+        ShipmentMetadataSchema,
+        'shipmentmetadata',
+      );
+
+    const docId = 'orderCounter';
+    const existing = await ShipmentMetadataModel.findById(docId).session(
+      session ?? null,
+    );
+    const initial = existing?.lastOrderNumber || 0;
+    return new OrderNumberGenerator(initial);
+  }
+
+  async finalizeOrderNumber(
+    connection: Connection,
+    finalNumber: number,
+    session?: ClientSession,
+  ): Promise<void> {
+    const ShipmentMetadataModel =
+      connection.models.ShipmentMetadata ||
+      connection.model(
+        'ShipmentMetadata',
+        ShipmentMetadataSchema,
+        'shipmentmetadata',
+      );
+
+    await ShipmentMetadataModel.findOneAndUpdate(
+      { _id: 'orderCounter' },
+      { $set: { lastOrderNumber: finalNumber } },
+      { upsert: true, session },
+    );
+  }
+
+  private generateOrderId(
+    orderOrigin: string,
+    orderDestination: string,
+    orderNumber: number,
+  ): string {
+    if (!orderOrigin || !orderDestination || orderNumber === undefined) {
+      throw new Error('❌ Parámetros inválidos para generar el Order ID');
+    }
+
+    const originCode =
+      orderOrigin.length === 2
+        ? orderOrigin
+        : this.getLocationCode(orderOrigin);
+    const destinationCode =
+      orderDestination.length === 2
+        ? orderDestination
+        : this.getLocationCode(orderDestination);
+
+    const orderNumberFormatted = orderNumber.toString().padStart(4, '0');
+    return `${originCode}${destinationCode}${orderNumberFormatted}`;
+  }
+
+  async findById(
+    shipmentId: string,
+    tenantId: string,
+  ): Promise<ShipmentDocument | null> {
+    const connection =
+      await this.tenantConnectionService.getTenantConnection(tenantId);
+    const ShipmentModel = this.getShipmentModel(connection);
+
+    return ShipmentModel.findById(shipmentId).exec();
+  }
+
+  public async getProductLocationDataFromSnapshots(
+    productId: string,
+    tenantId: string,
+    actionType: string,
+    oldData?: {
+      location?: string;
+      assignedEmail?: string;
+      assignedMember?: string;
+    },
+    newData?: {
+      location?: string;
+      assignedEmail?: string;
+      assignedMember?: string;
+    },
+    desirableOriginDate?: string,
+    desirableDestinationDate?: string,
+  ) {
+    const originLocation = oldData?.location || 'Employee';
+    const destinationLocation = newData?.location || 'Employee';
+
+    const originInfo = await this.getLocationInfo(
+      originLocation,
+      tenantId,
+      oldData?.assignedEmail || '',
+      oldData?.assignedMember || '',
+      desirableOriginDate,
+    );
+
+    const destinationInfo = await this.getLocationInfo(
+      destinationLocation,
+      tenantId,
+      newData?.assignedEmail || '',
+      newData?.assignedMember || '',
+      desirableDestinationDate,
+    );
+
+    return {
+      origin: originInfo.name,
+      destination: destinationInfo.name,
+      orderOrigin: originInfo.code,
+      orderDestination: destinationInfo.code,
+      originLocation,
+      destinationLocation,
+    };
+  }
+
+  async findOrCreateShipment(
+    productId: string,
+    actionType: string,
+    tenantName: string,
+    userId: string,
+    session?: ClientSession | null,
+    desirableDestinationDate?: string | Date,
+    desirableOriginDate?: string | Date,
+    oldData?: {
+      location?: string;
+      assignedEmail?: string;
+      assignedMember?: string;
+    },
+    newData?: {
+      location?: string;
+      assignedEmail?: string;
+      assignedMember?: string;
+    },
+    providedProduct?: ProductDocument,
+  ): Promise<{
+    shipment: ShipmentDocument;
+    isConsolidated: boolean;
+    oldSnapshot?: Partial<ShipmentDocument>;
+  }> {
+    if (!userId) {
+      throw new Error('❌ User ID is required');
+    }
+    const originDate =
+      desirableOriginDate instanceof Date
+        ? desirableOriginDate.toISOString()
+        : desirableOriginDate;
+
+    const destinationDate =
+      desirableDestinationDate instanceof Date
+        ? desirableDestinationDate.toISOString()
+        : desirableDestinationDate;
+
+    const {
+      origin,
+      destination,
+      orderOrigin,
+      orderDestination,
+      originDetails,
+      destinationDetails,
+      destinationComplete,
+      originComplete,
+    } = await this.logisticsService.getShipmentPreparationData(
+      productId,
+      tenantName,
+      actionType,
+      originDate,
+      destinationDate,
+      oldData,
+      newData,
+      providedProduct,
+    );
+
+    const shipmentStatus =
+      destinationComplete && originComplete
+        ? 'In Preparation'
+        : 'On Hold - Missing Data';
+
+    const connection =
+      await this.tenantConnectionService.getTenantConnection(tenantName);
+    const ShipmentModel = this.getShipmentModel(connection);
+    const productObjectId = new mongoose.Types.ObjectId(productId);
+
+    const existingShipment = await ShipmentModel.findOne({
+      origin,
+      destination,
+      shipment_status: { $in: ['In Preparation', 'On Hold - Missing Data'] },
+      'originDetails.desirableDate': originDetails?.desirableDate || null,
+      'destinationDetails.desirableDate':
+        destinationDetails?.desirableDate || null,
+      isDeleted: { $ne: true },
+    }).session(session || null);
+
+    if (existingShipment) {
+      if (!existingShipment.products.includes(productObjectId)) {
+        const oldSnapshot = JSON.parse(JSON.stringify(existingShipment));
+        existingShipment.products.push(productObjectId);
+        existingShipment.quantity_products = existingShipment.products.length;
+
+        await existingShipment.save({ session });
+
+        if (existingShipment.shipment_status === 'In Preparation' && session) {
+          await this.logisticsService.updateProductStatusToInTransit(
+            productId,
+            connection,
+            session,
+          );
+        }
+        return {
+          shipment: existingShipment,
+          isConsolidated: true,
+          oldSnapshot,
+        };
+      }
+      return { shipment: existingShipment, isConsolidated: true };
+    }
+
+    const orderNumberGenerator = await this.initializeOrderNumberGenerator(
+      connection,
+      session,
+    );
+    const nextNumber = orderNumberGenerator.getNext();
+    const order_id = this.generateOrderId(
+      orderOrigin,
+      orderDestination,
+      nextNumber,
+    );
+
+    const newShipment = await ShipmentModel.create({
+      order_id,
+      tenant: tenantName,
+      quantity_products: 1,
+      shipment_status: shipmentStatus,
+      shipment_type: 'TBC',
+      origin,
+      originDetails,
+      destination,
+      destinationDetails,
+      products: [productObjectId],
+      type: 'shipments',
+      order_date: new Date(),
+      price: { amount: null, currencyCode: 'TBC' },
+    });
+
+    const originEmail = oldData?.assignedEmail || '';
+    const destinationEmail = newData?.assignedEmail || '';
+
+    if (
+      ['In Preparation', 'On The Way', 'On Hold - Missing Data'].includes(
+        shipmentStatus,
+      )
+    ) {
+      await this.logisticsService.markActiveShipmentTargets(
+        productId,
+        tenantName,
+        origin,
+        destination,
+        originEmail,
+        destinationEmail,
+        session,
+      );
+    }
+
+    await this.finalizeOrderNumber(
+      connection,
+      orderNumberGenerator.getCurrent(),
+      session ?? undefined,
+    );
+
+    await newShipment.save();
+
+    if (shipmentStatus === 'In Preparation' && session) {
+      await this.logisticsService.updateProductStatusToInTransit(
+        productId,
+        connection,
+        session,
+      );
+    }
+
+    return { shipment: newShipment, isConsolidated: false };
+  }
+
+  async findConsolidateAndUpdateShipment(
+    shipmentId: string,
+    updateDto: UpdateShipmentDto,
+    tenantName: string,
+    userId: string,
+    ourOfficeEmail: string,
+  ): Promise<{
+    message: string;
+    consolidatedInto?: string;
+    shipment: ShipmentDocument;
+  }> {
+    await new Promise((resolve) => process.nextTick(resolve));
+    const connection =
+      await this.tenantConnectionService.getTenantConnection(tenantName);
+    const ShipmentModel = this.getShipmentModel(connection);
+
+    const shipment = await ShipmentModel.findById(shipmentId);
+    if (!shipment || shipment.isDeleted) {
+      throw new NotFoundException(
+        `Shipment ${shipmentId} not found or deleted.`,
+      );
+    }
+
+    const originalShipment = { ...shipment.toObject() };
+    let wasModified = false;
+
+    const { desirableDateOrigin, desirableDateDestination } = updateDto;
+
+    if (desirableDateOrigin && shipment.originDetails) {
+      shipment.originDetails.desirableDate = desirableDateOrigin;
+      wasModified = true;
+    }
+
+    if (desirableDateDestination && shipment.destinationDetails) {
+      shipment.destinationDetails.desirableDate = desirableDateDestination;
+      wasModified = true;
+    }
+
+    const consolidable = await ShipmentModel.findOne({
+      _id: { $ne: shipment._id },
+      origin: shipment.origin,
+      destination: shipment.destination,
+      'originDetails.desirableDate':
+        shipment.originDetails?.desirableDate ?? null,
+      'destinationDetails.desirableDate':
+        shipment.destinationDetails?.desirableDate ?? null,
+      shipment_status: { $in: ['In Preparation', 'On Hold - Missing Data'] },
+      isDeleted: { $ne: true },
+    });
+
+    if (consolidable) {
+      const productIds = shipment.products.map((p) => p.toString());
+      console.log('🔍 Productos en el shipment a consolidar:', productIds);
+
+      await this.logisticsService.addProductsAndSnapshotsToShipment(
+        consolidable,
+        shipment.products,
+        tenantName,
+      );
+
+      consolidable.markModified('snapshots');
+      consolidable.quantity_products = consolidable.products.length;
+      await consolidable.save();
+
+      shipment.isDeleted = true;
+      await shipment.save();
+
+      await recordShipmentHistory(
+        this.historyService,
+        'consolidate',
+        userId,
+        originalShipment,
+        consolidable.toObject(),
+        'shipment-merge',
+      );
+      // Enviar mensaje a Slack para Consolidated
+      if (consolidable.shipment_status === 'In Preparation') {
+        const slackMessage = CreateShipmentMessageToSlack({
+          shipment: consolidable,
+          tenantName,
+          isOffboarding: false,
+          status: 'Consolidated',
+          ourOfficeEmail: ourOfficeEmail,
+          deletedShipmentOrderId: shipment.order_id,
+        });
+        await this.slackService.sendMessage(slackMessage);
+      }
+
+      await recordShipmentHistory(
+        this.historyService,
+        'delete',
+        userId,
+        originalShipment,
+        { ...shipment.toObject(), isDeleted: true },
+      );
+
+      return {
+        message: `The pickup and/or delivery date has been successfully updated. This product is now consolidated into Shipment ID: ${consolidable.order_id}`,
+        consolidatedInto: consolidable._id.toString(),
+        shipment: consolidable,
+      };
+    }
+    if (wasModified) {
+      const isReady =
+        await this.logisticsService.isShipmentDetailsComplete(shipment);
+
+      const oldStatus = shipment.shipment_status;
+      shipment.shipment_status = isReady
+        ? 'In Preparation'
+        : 'On Hold - Missing Data';
+
+      await shipment.save();
+
+      await recordShipmentHistory(
+        this.historyService,
+        'update',
+        userId,
+        originalShipment,
+        shipment.toObject(),
+      );
+
+      if (
+        oldStatus !== shipment.shipment_status &&
+        shipment.shipment_status === 'In Preparation'
+      ) {
+        const session = await connection.startSession();
+        for (const productId of shipment.products) {
+          await this.logisticsService.updateProductStatusToInTransit(
+            productId.toString(),
+            connection,
+            session,
+          );
+        }
+      }
+
+      if (
+        oldStatus === 'In Preparation' &&
+        shipment.shipment_status === 'On Hold - Missing Data'
+      ) {
+        // TODO: Si cambio a missing data se envia este mensaje
+        const missingDataMessage = CreateShipmentMessageToSlack({
+          shipment,
+          tenantName,
+          isOffboarding: false,
+          status: 'Missing Data',
+          previousShipment: originalShipment,
+          ourOfficeEmail: ourOfficeEmail,
+        });
+        await this.slackService.sendMessage(missingDataMessage);
+      } else {
+        //TODO: Status update
+        const slackMessage = CreateShipmentMessageToSlack({
+          shipment,
+          tenantName,
+          isOffboarding: false,
+          status: 'Updated',
+          previousShipment: originalShipment,
+          ourOfficeEmail: ourOfficeEmail,
+        });
+        await this.slackService.sendMessage(slackMessage);
+      }
+
+      return {
+        message: 'Shipment updated successfully',
+        shipment,
+      };
+    }
+    return {
+      message: 'No changes were made to the shipment',
+      shipment,
+    };
+  }
+
+  buildSnapshot(product: ProductDocument & { _id: Types.ObjectId }) {
+    return {
+      _id: product._id,
+      name: product.name,
+      category: product.category,
+      attributes: product.attributes,
+      status: product.status,
+      recoverable: product.recoverable,
+      serialNumber: product.serialNumber || '',
+      assignedEmail: product.assignedEmail,
+      assignedMember: product.assignedMember,
+      lastAssigned: product.lastAssigned,
+      acquisitionDate: product.acquisitionDate,
+      location: product.location,
+      price: product.price,
+      additionalInfo: product.additionalInfo,
+      productCondition: product.productCondition,
+      fp_shipment: product.fp_shipment,
+    };
+  }
+
+  async cancel(
+    shipmentId: string,
+    tenantName: string,
+  ): Promise<ShipmentDocument> {
+    const connection =
+      await this.tenantConnectionService.getTenantConnection(tenantName);
+    const ShipmentModel = this.getShipmentModel(connection);
+    const shipment = await ShipmentModel.findById(shipmentId);
+
+    if (!shipment) {
+      throw new NotFoundException(`Shipment ${shipmentId} not found`);
+    }
+
+    if (
+      shipment.shipment_status !== 'In Preparation' &&
+      shipment.shipment_status !== 'On Hold - Missing Data'
+    ) {
+      throw new BadRequestException(
+        `Cannot cancel shipment with status: ${shipment.shipment_status}`,
+      );
+    }
+
+    shipment.shipment_status = 'Cancelled';
+    await shipment.save();
+
+    return shipment;
+  }
+
+ async getShipments(tenantName: string) {
+    await new Promise((resolve) => process.nextTick(resolve));
+    const connection =
+      await this.tenantConnectionService.getTenantConnection(tenantName);
+    const ShipmentModel = this.getShipmentModel(connection);
+
+    return ShipmentModel.find({ isDeleted: false }).sort({ createdAt: -1 });
+  }
+
+  async getShipmentById(id: Types.ObjectId, tenantName: string) {
+    const connection =
+      await this.tenantConnectionService.getTenantConnection(tenantName);
+    const ShipmentModel = this.getShipmentModel(connection);
+
+    const shipment = await ShipmentModel.findOne({ _id: id, isDeleted: false });
+
+    if (!shipment) {
+      throw new NotFoundException(`Shipment with id "${id}" not found`);
+    }
+
+    return shipment;
+  }
+
+
+  public async createSnapshots(
+    shipment: ShipmentDocument,
+    connection: mongoose.Connection,
+    options?: {
+      providedProducts?: ProductDocument[];
+      force?: boolean;
+    },
+  ) {
+    console.log(
+      `📸 createSnapshots() called for shipment ${shipment._id} with products:`,
+      shipment.products.map((p) => p.toString()),
+    );
+
+    let products = options?.providedProducts;
+
+    if (!products) {
+      const productIds = shipment.products.map(
+        (id) => new Types.ObjectId(id.toString()),
+      );
+      console.log(
+        '📦 Intentando buscar productos por ID en getProductsWithContext:',
+        productIds.map((p) => p.toString()),
+      );
+      products = await this.logisticsService.getProductsWithContext(
+        productIds,
+        connection.name,
+      );
+    }
+
+    shipment.snapshots = shipment.snapshots || [];
+    const existingSnapshotMap = new Map(
+      shipment.snapshots.map((s) => [s._id.toString(), s]),
+    );
+
+    for (const product of products) {
+      if (!product._id) continue;
+      const idStr = product._id.toString();
+
+      const newSnapshot = this.buildSnapshot(
+        product as ProductDocument & { _id: Types.ObjectId },
+      );
+
+      const existingSnapshot = existingSnapshotMap.get(idStr);
+
+      if (!existingSnapshot) {
+        shipment.snapshots.push(newSnapshot);
+      } else {
+        const hasChanged = this.hasSnapshotChanged(
+          existingSnapshot,
+          newSnapshot,
+        );
+        if (hasChanged) {
+          Object.assign(existingSnapshot, newSnapshot);
+          console.log(
+            `✏️ Snapshot actualizado para producto ${product._id}`,
+            newSnapshot,
+          );
+        } else {
+          console.log(
+            `🔁 No hay cambios en el snapshot de ${product._id}, se mantiene igual.`,
+          );
+        }
+      }
+    }
+
+    await shipment.save();
+  }
+
+  public hasSnapshotChanged(oldSnapshot: any, newSnapshot: any): boolean {
+    const fieldsToCompare = [
+      'status',
+      'location',
+      'assignedEmail',
+      'assignedMember',
+      'fp_shipment',
+      'productCondition',
+      'serialNumber',
+      'category',
+    ];
+
+    return fieldsToCompare.some((key) => oldSnapshot[key] !== newSnapshot[key]);
+  }
+  async getShipmentByProductId(
+    productId: string,
+    tenantName: string,
+  ): Promise<ShipmentDocument | null> {
+    await new Promise((resolve) => process.nextTick(resolve));
+    const connection =
+      await this.tenantConnectionService.getTenantConnection(tenantName);
+    const ShipmentModel = this.getShipmentModel(connection);
+
+    const shipment = await ShipmentModel.findOne({
+      products: new Types.ObjectId(productId),
+      shipment_status: {
+        $in: ['In Preparation', 'On Hold - Missing Data', 'On The Way'],
+      },
+      isDeleted: { $ne: true },
+    }).sort({ createdAt: -1 });
+
+    return shipment;
+  }
+}
+
+// async findOrCreateShipmentsForBulk(
+//   products: ProductDocument[],
+//   tenantId: string,
+//   session: mongoose.ClientSession,
+// ): Promise<ShipmentDocument[]> {
+//   const connection =
+//     await this.tenantConnectionService.getTenantConnection(tenantId);
+//   const ShipmentModel = this.getShipmentModel(connection);
+
+//   const createdOrUpdatedShipments: ShipmentDocument[] = [];
+//   const shipmentCache = new Map<string, ShipmentDocument>();
+
+//   const shipmentsToSave: ShipmentDocument[] = [];
+
+//   const orderNumberGenerator = await this.initializeOrderNumberGenerator(
+//     connection,
+//     session,
+//   );
+
+//   for (const product of products) {
+//     if (!product._id) continue;
+
+//     const assignedEmail = product.assignedEmail || '';
+//     const assignedMember = product.assignedMember || '';
+
+//     const destinationInfo = await this.getLocationInfo(
+//       product.location || '',
+//       tenantId,
+//       assignedEmail,
+//       assignedMember,
+//       undefined,
+//     );
+
+//     const desirableDate = destinationInfo.details?.desirableDate || '';
+//     const destinationName = destinationInfo.name;
+//     const destinationDetails = destinationInfo.details;
+
+//     const shipmentKey = `XX-${destinationName}-${desirableDate}`;
+
+//     let shipment: ShipmentDocument | null | undefined =
+//       shipmentCache.get(shipmentKey);
+
+//     if (!shipment) {
+//       shipment = await ShipmentModel.findOne({
+//         origin: 'XX',
+//         destination: destinationName,
+//         shipment_status: {
+//           $in: ['In Preparation', 'On Hold - Missing Data'],
+//         },
+//         'destinationDetails.desirableDate': desirableDate,
+//       }).session(session);
+
+//       if (!shipment) {
+//         const destinationComplete =
+//           await this.productsService.isAddressComplete(
+//             {
+//               ...product.toObject(),
+//               location: product.location,
+//               assignedEmail,
+//             },
+//             tenantId,
+//           );
+
+//         const shipmentStatus = destinationComplete
+//           ? 'In Preparation'
+//           : 'On Hold - Missing Data';
+
+//         const orderId = this.generateOrderId(
+//           'XX',
+//           destinationInfo.code,
+//           orderNumberGenerator.getNext(),
+//         );
+
+//         shipment = new ShipmentModel({
+//           order_id: orderId,
+//           tenant: tenantId,
+//           quantity_products: 0,
+//           shipment_status: shipmentStatus,
+//           shipment_type: 'TBC',
+//           origin: 'XX',
+//           destination: destinationName,
+//           destinationDetails,
+//           products: [],
+//           type: 'shipments',
+//           order_date: new Date(),
+//           price: { amount: null, currencyCode: 'TBC' },
+//         });
+
+//         shipmentsToSave.push(shipment);
+//       }
+
+//       shipmentCache.set(shipmentKey, shipment);
+//     }
+
+//     if (!(product._id instanceof Types.ObjectId)) {
+//       throw new Error(`Invalid ObjectId: ${product._id}`);
+//     }
+
+//     const productObjectId = product._id as Types.ObjectId;
+
+//     if (
+//       !shipment.products.some((p: Types.ObjectId) =>
+//         p.equals(productObjectId),
+//       )
+//     ) {
+//       shipment.products.push(productObjectId);
+//       shipment.quantity_products = shipment.products.length;
+//       // await shipment.save({ session });
+//       if (!shipmentsToSave.includes(shipment)) {
+//         shipmentsToSave.push(shipment);
+//       }
+//     }
+
+//     createdOrUpdatedShipments.push(shipment);
+
+//     await this.markActiveShipmentTargets(
+//       product._id.toString(),
+//       tenantId,
+//       'XX',
+//       destinationName,
+//       '',
+//       assignedEmail,
+//     );
+//   }
+//   for (const shipment of shipmentsToSave) {
+//     await shipment.save({ session });
+//   }
+//   await this.finalizeOrderNumber(
+//     connection,
+//     orderNumberGenerator.getCurrent(),
+//     session,
+//   );
+
+//   return createdOrUpdatedShipments;
+// }
+
+// async updateShipmentStatusAndProductsToInPreparation(
+//   shipmentId: Types.ObjectId,
+//   tenantName: string,
+// ) {
+//   await new Promise((resolve) => process.nextTick(resolve));
+//   const connection =
+//     await this.tenantConnectionService.getTenantConnection(tenantName);
+//   const ShipmentModel = this.getShipmentModel(connection);
+//   const ProductModel = this.getProductModel(connection);
+//   const MemberModel = connection.model<MemberDocument>('Member');
+
+//   const shipment = await ShipmentModel.findById(shipmentId);
+//   if (!shipment) {
+//     throw new NotFoundException(`Shipment with id "${shipmentId}" not found`);
+//   }
+
+//   shipment.shipment_status = 'In Preparation';
+//   await shipment.save();
+
+//   for (const productId of shipment.products) {
+//     const product = await ProductModel.findById(productId);
+
+//     if (product) {
+//       if (product.status === 'In Transit - Missing Data') {
+//         product.status = 'In Transit';
+//         await product.save();
+//       }
+//     } else {
+//       const memberWithProduct = await MemberModel.findOne({
+//         'products._id': productId,
+//       });
+
+//       const embeddedProduct = memberWithProduct?.products.find(
+//         (p) => p._id?.toString() === productId.toString(),
+//       );
+
+//       if (
+//         embeddedProduct &&
+//         embeddedProduct.status === 'In Transit - Missing Data'
+//       ) {
+//         await MemberModel.updateOne(
+//           { 'products._id': productId },
+//           {
+//             $set: {
+//               'products.$.status': 'In Transit',
+//             },
+//           },
+//         );
+//       }
+//     }
+//   }
+
+//   return shipment;
+// }