--- conflicted
+++ resolved
@@ -1,2104 +1,2099 @@
-import {
-  BadRequestException,
-  forwardRef,
-  Inject,
-  Injectable,
-  Logger,
-  NotFoundException,
-} from '@nestjs/common';
-import mongoose, {
-  ClientSession,
-  Connection,
-  Model,
-  Schema,
-  Types,
-} from 'mongoose';
-import {
-  Shipment,
-  ShipmentDocument,
-  ShipmentSchema,
-} from './schema/shipment.schema';
-import { TenantConnectionService } from 'src/common/providers/tenant-connection.service';
-import { MembersService } from 'src/members/members.service';
-import { TenantsService } from 'src/tenants/tenants.service';
-import { ProductsService } from 'src/products/products.service';
-import { countryCodes } from 'src/shipments/helpers/countryCodes';
-import { GlobalConnectionProvider } from 'src/common/providers/global-connection.provider';
-import {
-  Product,
-  ProductDocument,
-  ProductSchema,
-} from 'src/products/schemas/product.schema';
-import {
-  MemberDocument,
-  MemberSchema,
-} from 'src/members/schemas/member.schema';
-import { Status } from 'src/products/interfaces/product.interface';
-import {
-  ShipmentMetadata,
-  ShipmentMetadataSchema,
-} from 'src/shipments/schema/shipment-metadata.schema';
-import { OrderNumberGenerator } from 'src/shipments/helpers/order-number.util';
-import { AddressData } from 'src/common/events/tenant-address-update.event';
-import { UpdateShipmentDto } from 'src/shipments/dto/update.shipment.dto';
-import { HistoryService } from 'src/history/history.service';
-
-@Injectable()
-export class ShipmentsService {
-  private readonly logger = new Logger(ShipmentsService.name);
-  constructor(
-    private readonly globalConnectionProvider: GlobalConnectionProvider,
-    private readonly tenantConnectionService: TenantConnectionService,
-    @Inject(forwardRef(() => MembersService))
-    private readonly membersService: MembersService,
-    private readonly tenantsService: TenantsService,
-    @Inject(forwardRef(() => ProductsService))
-    private readonly productsService: ProductsService,
-    @Inject('SHIPMENT_METADATA_MODEL')
-    private readonly shipmentMetadataRepository: Model<ShipmentMetadata>,
-    private readonly historyService: HistoryService,
-  ) {}
-
-  async findAll(page: number, size: number, tenantId: string) {
-    await new Promise((resolve) => process.nextTick(resolve));
-    const skip = (page - 1) * size;
-
-    const dateFilter: any = {};
-
-    const connection =
-      await this.tenantConnectionService.getTenantConnection(tenantId);
-    const ShipmentModel = this.getShipmentModel(connection);
-
-    const [data, totalCount] = await Promise.all([
-      ShipmentModel.find(dateFilter)
-        .sort({ createdAt: -1 })
-        .skip(skip)
-        .limit(size)
-        .exec(),
-      ShipmentModel.countDocuments(dateFilter).exec(),
-    ]);
-
-    return {
-      data,
-      totalCount,
-      totalPages: Math.ceil(totalCount / size),
-    };
-  }
-
-  private getShipmentModel(tenantConnection): Model<ShipmentDocument> {
-    if (tenantConnection.models.Shipment) {
-      return tenantConnection.models.Shipment;
-    }
-
-    return tenantConnection.model('Shipment', ShipmentSchema);
-  }
-
-  private getCountryCode(country: string): string {
-    if (country === 'Our office') {
-      return 'OO';
-    }
-
-    return countryCodes[country] || 'XX';
-  }
-
-  private getLocationCode(
-    locationName: string,
-    locationDetails?: Record<string, any>,
-  ): string {
-    if (locationName === 'FP warehouse') return 'FP';
-    if (locationName === 'Our office') return 'OO';
-
-    const hasRequiredFields = !!(
-      locationDetails?.address &&
-      locationDetails?.city &&
-      locationDetails?.country &&
-      locationDetails?.zipCode
-    );
-
-    return hasRequiredFields && locationDetails?.country
-      ? this.getCountryCode(locationDetails.country)
-      : 'XX';
-  }
-
-  public async getLocationInfo(
-    location: string,
-    tenantId: string,
-    assignedEmail?: string,
-    assignedMember?: string,
-    desirableDate?: string,
-  ): Promise<{
-    name: string;
-    code: string;
-    details?: Record<string, string>;
-  }> {
-    if (location === 'FP warehouse') {
-      return {
-        name: 'FP warehouse',
-        code: 'FP',
-        details: {
-          desirableDate: desirableDate || '',
-        },
-      };
-    }
-
-    if (location === 'Our office') {
-      const tenant = await this.tenantsService.getByTenantName(tenantId);
-      if (!tenant) throw new NotFoundException(`Tenant ${tenantId} not found`);
-
-      return {
-        name: 'Our office',
-        code: 'OO',
-        details: {
-          address: tenant.address || '',
-          apartment: tenant.apartment || '',
-          city: tenant.city || '',
-          state: tenant.state || '',
-          country: tenant.country || '',
-          zipCode: tenant.zipCode || '',
-          phone: tenant.phone || '',
-          desirableDate: desirableDate || '',
-        },
-      };
-    }
-
-    if (
-      (location === 'Employee' ||
-        !['Our office', 'FP warehouse'].includes(location)) &&
-      assignedEmail
-    ) {
-      const connection =
-        await this.tenantConnectionService.getTenantConnection(tenantId);
-
-      const MemberModel =
-        connection.models.Member ||
-        connection.model('Member', MemberSchema, 'members');
-
-      const member = await MemberModel.findOne({
-        email: assignedEmail.trim().toLowerCase(),
-      });
-
-      if (!member)
-        throw new NotFoundException(`Member ${assignedEmail} not found`);
-
-      return {
-        name: `${member.firstName} ${member.lastName}`,
-        code: this.getCountryCode(member.country || ''),
-        details: {
-          address: member.address || '',
-          city: member.city || '',
-          country: member.country || '',
-          zipCode: member.zipCode || '',
-          apartment: member.apartment || '',
-          contactName: `${member.firstName} ${member.lastName}`,
-          phone: member.phone || '',
-          personalEmail: member.personalEmail || '',
-          assignedEmail: member.email,
-          dni: `${member.dni || ''}`,
-          desirableDate: desirableDate || '',
-        },
-      };
-    }
-    const countryCode = this.getCountryCode(location);
-    if (countryCode !== 'XX') {
-      return {
-        name: location,
-        code: countryCode,
-        details: {
-          country: location,
-          desirableDate: desirableDate || '',
-        },
-      };
-    }
-
-    return { name: assignedMember || 'Unknown', code: 'XX' };
-  }
-
-  async initializeOrderNumberGenerator(
-    connection: Connection,
-    session?: ClientSession | null,
-  ): Promise<OrderNumberGenerator> {
-    const ShipmentMetadataModel =
-      connection.models.ShipmentMetadata ||
-      connection.model(
-        'ShipmentMetadata',
-        ShipmentMetadataSchema,
-        'shipmentmetadata',
-      );
-
-    const docId = 'orderCounter';
-    const existing = await ShipmentMetadataModel.findById(docId).session(
-      session ?? null,
-    );
-    const initial = existing?.lastOrderNumber || 0;
-    return new OrderNumberGenerator(initial);
-  }
-
-  async finalizeOrderNumber(
-    connection: Connection,
-    finalNumber: number,
-    session?: ClientSession,
-  ): Promise<void> {
-    const ShipmentMetadataModel =
-      connection.models.ShipmentMetadata ||
-      connection.model(
-        'ShipmentMetadata',
-        ShipmentMetadataSchema,
-        'shipmentmetadata',
-      );
-
-    await ShipmentMetadataModel.findOneAndUpdate(
-      { _id: 'orderCounter' },
-      { $set: { lastOrderNumber: finalNumber } },
-      { upsert: true, session },
-    );
-  }
-
-  private generateOrderId(
-    orderOrigin: string,
-    orderDestination: string,
-    orderNumber: number,
-  ): string {
-    if (!orderOrigin || !orderDestination || orderNumber === undefined) {
-      throw new Error('❌ Parámetros inválidos para generar el Order ID');
-    }
-
-    const originCode =
-      orderOrigin.length === 2
-        ? orderOrigin
-        : this.getLocationCode(orderOrigin);
-    const destinationCode =
-      orderDestination.length === 2
-        ? orderDestination
-        : this.getLocationCode(orderDestination);
-
-    const orderNumberFormatted = orderNumber.toString().padStart(4, '0');
-    return `${originCode}${destinationCode}${orderNumberFormatted}`;
-  }
-
-  async findById(
-    shipmentId: string,
-    tenantId: string,
-  ): Promise<ShipmentDocument | null> {
-    const connection =
-      await this.tenantConnectionService.getTenantConnection(tenantId);
-    const ShipmentModel = this.getShipmentModel(connection);
-
-    return ShipmentModel.findById(shipmentId).exec();
-  }
-
-  private async getProductLocationDataFromSnapshots(
-    productId: string,
-    tenantId: string,
-    actionType: string,
-    oldData?: {
-      location?: string;
-      assignedEmail?: string;
-      assignedMember?: string;
-    },
-    newData?: {
-      location?: string;
-      assignedEmail?: string;
-      assignedMember?: string;
-    },
-    desirableOriginDate?: string,
-    desirableDestinationDate?: string,
-  ) {
-    const originLocation = oldData?.location || 'Employee';
-    const destinationLocation = newData?.location || 'Employee';
-
-    const originInfo = await this.getLocationInfo(
-      originLocation,
-      tenantId,
-      oldData?.assignedEmail || '',
-      oldData?.assignedMember || '',
-      desirableOriginDate,
-    );
-
-    const destinationInfo = await this.getLocationInfo(
-      destinationLocation,
-      tenantId,
-      newData?.assignedEmail || '',
-      newData?.assignedMember || '',
-      desirableDestinationDate,
-    );
-
-    return {
-      origin: originInfo.name,
-      destination: destinationInfo.name,
-      orderOrigin: originInfo.code,
-      orderDestination: destinationInfo.code,
-      originLocation,
-      destinationLocation,
-    };
-  }
-
-  async findOrCreateShipment(
-    productId: string,
-    actionType: string,
-    tenantId: string,
-    userId: string,
-    session?: ClientSession | null,
-    desirableDestinationDate?: string | Date,
-    desirableOriginDate?: string | Date,
-    oldData?: {
-      location?: string;
-      assignedEmail?: string;
-      assignedMember?: string;
-    },
-    newData?: {
-      location?: string;
-      assignedEmail?: string;
-      assignedMember?: string;
-    },
-  ): Promise<ShipmentDocument> {
-    const originDate =
-      desirableOriginDate instanceof Date
-        ? desirableOriginDate.toISOString()
-        : desirableOriginDate;
-
-    const destinationDate =
-      desirableDestinationDate instanceof Date
-        ? desirableDestinationDate.toISOString()
-        : desirableDestinationDate;
-
-    const found = await this.productsService.findProductById(
-      new Types.ObjectId(productId) as unknown as Schema.Types.ObjectId,
-    );
-    if (!found?.product) {
-      throw new NotFoundException(`Product ${productId} not found.`);
-    }
-    const product = found.product;
-    const assignedEmail =
-      newData?.assignedEmail ||
-      found.member?.email ||
-      product.assignedEmail ||
-      '';
-
-    const {
-      origin,
-      destination,
-      orderOrigin,
-      orderDestination,
-      originLocation,
-      destinationLocation,
-    } = await this.getProductLocationDataFromSnapshots(
-      productId,
-      tenantId,
-      actionType,
-      oldData,
-      newData,
-      originDate,
-      destinationDate,
-    );
-
-    const originDetails = ['create', 'bulkCreate'].includes(actionType)
-      ? undefined
-      : await this.getLocationInfo(
-          originLocation,
-          tenantId,
-          oldData?.assignedEmail || '',
-          oldData?.assignedMember || '',
-          originDate,
-        ).then((res) => res.details);
-
-    const destinationDetails = await this.getLocationInfo(
-      destinationLocation,
-      tenantId,
-      newData?.assignedEmail || '',
-      newData?.assignedMember || '',
-      destinationDate,
-    ).then((res) => res.details);
-
-    const connection =
-      await this.tenantConnectionService.getTenantConnection(tenantId);
-    const ShipmentModel = this.getShipmentModel(connection);
-
-    const existingShipment = await ShipmentModel.findOne({
-      origin,
-      destination,
-      shipment_status: { $in: ['In Preparation', 'On Hold - Missing Data'] },
-      'originDetails.desirableDate': originDetails?.desirableDate || null,
-      'destinationDetails.desirableDate':
-        destinationDetails?.desirableDate || null,
-      isDeleted: { $ne: true },
-    }).session(session || null);
-
-    const productObjectId = new mongoose.Types.ObjectId(productId);
-
-    if (existingShipment) {
-      if (!existingShipment.products.includes(productObjectId)) {
-        existingShipment.products.push(productObjectId);
-        existingShipment.quantity_products = existingShipment.products.length;
-
-        await existingShipment.save({ session });
-
-        if (existingShipment.shipment_status === 'In Preparation' && session) {
-          await this.updateProductStatusToInTransit(
-            productId,
-            connection,
-            session,
-            userId,
-          );
-        }
-
-        await this.historyService.create({
-          actionType: 'consolidate',
-          itemType: 'shipments',
-          userId: userId,
-          changes: {
-            oldData: null,
-            newData: existingShipment,
-          },
-        });
-      }
-      return existingShipment;
-    }
-
-    const destinationComplete = await this.productsService.isAddressComplete(
-      { ...product, location: destinationLocation, assignedEmail },
-      tenantId,
-    );
-
-    const originComplete = await this.productsService.isAddressComplete(
-      {
-        ...product,
-        location: originLocation,
-        assignedEmail: oldData?.assignedEmail || '',
-      },
-      tenantId,
-    );
-
-    const shipmentStatus =
-      destinationComplete && originComplete
-        ? 'In Preparation'
-        : 'On Hold - Missing Data';
-
-    const orderNumberGenerator = await this.initializeOrderNumberGenerator(
-      connection,
-      session,
-    );
-    const nextNumber = orderNumberGenerator.getNext();
-    const order_id = this.generateOrderId(
-      orderOrigin,
-      orderDestination,
-      nextNumber,
-    );
-
-    const newShipment = await ShipmentModel.create({
-      order_id,
-      tenant: tenantId,
-      quantity_products: 1,
-      shipment_status: shipmentStatus,
-      shipment_type: 'TBC',
-      origin,
-      originDetails,
-      destination,
-      destinationDetails,
-      products: [productObjectId],
-      type: 'shipments',
-      order_date: new Date(),
-      price: { amount: null, currencyCode: 'TBC' },
-    });
-
-    const originEmail = oldData?.assignedEmail || '';
-    const destinationEmail = newData?.assignedEmail || '';
-
-    if (
-      ['In Preparation', 'On The Way', 'On Hold - Missing Data'].includes(
-        shipmentStatus,
-      )
-    ) {
-      await this.markActiveShipmentTargets(
-        productId,
-        tenantId,
-        origin,
-        destination,
-        originEmail,
-        destinationEmail,
-        session,
-      );
-    }
-    await this.finalizeOrderNumber(
-      connection,
-      orderNumberGenerator.getCurrent(),
-      session ?? undefined,
-    );
-
-    await this.historyService.create({
-      actionType: 'create',
-      itemType: 'shipments',
-      userId: userId,
-      changes: {
-        oldData: null,
-        newData: newShipment,
-      },
-    });
-    await newShipment.save();
-    if (shipmentStatus === 'In Preparation' && session) {
-      await this.updateProductStatusToInTransit(
-        productId,
-        connection,
-        session,
-        userId,
-      );
-    }
-    return newShipment;
-  }
-
-  async getProductByIdIncludingMembers(
-    connection: Connection,
-    productId: string,
-  ): Promise<ProductDocument | null> {
-    const ProductModel =
-      connection.models.Product ||
-      connection.model('Product', ProductSchema, 'products');
-
-    const product = await ProductModel.findById(productId);
-    if (product) return product;
-
-    const MemberModel =
-      connection.models.Member ||
-      connection.model('Member', MemberSchema, 'members');
-
-    const member = await MemberModel.findOne({ 'products._id': productId });
-    const memberProduct = member?.products?.find(
-      (p: any) => p._id.toString() === productId,
-    );
-    return memberProduct || null;
-  }
-
-  async findConsolidateAndUpdateShipment(
-    shipmentId: string,
-    updateDto: UpdateShipmentDto,
-    tenantName: string,
-    userId: string,
-  ): Promise<{
-    message: string;
-    consolidatedInto?: string;
-    shipment: ShipmentDocument;
-  }> {
-    await new Promise((resolve) => process.nextTick(resolve));
-    const connection =
-      await this.tenantConnectionService.getTenantConnection(tenantName);
-    const ShipmentModel = this.getShipmentModel(connection);
-
-    const shipment = await ShipmentModel.findById(shipmentId);
-    if (!shipment || shipment.isDeleted) {
-      throw new NotFoundException(
-        `Shipment ${shipmentId} not found or deleted.`,
-      );
-    }
-
-    const originalShipment = { ...shipment.toObject() };
-    let wasModified = false;
-
-    const { desirableDateOrigin, desirableDateDestination } = updateDto;
-
-    if (desirableDateOrigin && shipment.originDetails) {
-      shipment.originDetails.desirableDate = desirableDateOrigin;
-      wasModified = true;
-    }
-
-    if (desirableDateDestination && shipment.destinationDetails) {
-      shipment.destinationDetails.desirableDate = desirableDateDestination;
-      wasModified = true;
-    }
-
-    const consolidable = await ShipmentModel.findOne({
-      _id: { $ne: shipment._id },
-      origin: shipment.origin,
-      destination: shipment.destination,
-      'originDetails.desirableDate':
-        shipment.originDetails?.desirableDate ?? null,
-      'destinationDetails.desirableDate':
-        shipment.destinationDetails?.desirableDate ?? null,
-      shipment_status: { $in: ['In Preparation', 'On Hold - Missing Data'] },
-      isDeleted: { $ne: true },
-    });
-
-    if (consolidable) {
-      const productIds = shipment.products.map((p) => p.toString());
-      console.log('🔍 Productos en el shipment a consolidar:', productIds);
-
-      const originalConsolidable = { ...consolidable.toObject() };
-
-      const existingSnapshotIds =
-        consolidable.snapshots?.map((s) => s._id.toString()) || [];
-
-      for (const productId of shipment.products) {
-        const objectId = new Types.ObjectId(productId);
-
-        if (!consolidable.products.some((p) => p.equals(objectId))) {
-          consolidable.products.push(objectId);
-        } else {
-          console.log(
-            `🔁 Producto ${productId} ya estaba en shipment consolidable`,
-          );
-        }
-
-        const product = await this.getProductByIdIncludingMembers(
-          connection,
-          productId.toString(),
-        );
-
-        if (!product) {
-          console.log(
-            `⚠️ Producto ${productId} no encontrado ni en products ni en miembros`,
-          );
-          continue;
-        }
-        if (!product._id) {
-          console.warn(`⚠️ Producto ${productId} no tiene _id, se omite`);
-          continue;
-        }
-
-        if (!existingSnapshotIds.includes(product._id.toString())) {
-          const snapshot = this.buildSnapshot(
-            product as ProductDocument & { _id: Types.ObjectId },
-          );
-          consolidable.snapshots = consolidable.snapshots || [];
-          consolidable.snapshots.push(snapshot);
-        } else {
-          console.log(
-            `📸 Snapshot ya existe para producto ${product._id}, no se duplica`,
-          );
-        }
-      }
-
-      consolidable.markModified('snapshots');
-      consolidable.quantity_products = consolidable.products.length;
-      await consolidable.save();
-
-      shipment.isDeleted = true;
-      await shipment.save();
-
-      await this.historyService.create({
-        actionType: 'consolidate',
-        itemType: 'shipments',
-        userId: userId,
-        changes: {
-          oldData: originalConsolidable,
-          newData: consolidable,
-        },
-      });
-
-      await this.historyService.create({
-        actionType: 'delete',
-        itemType: 'shipments',
-        userId: userId,
-        changes: {
-          oldData: originalShipment,
-          newData: { ...shipment.toObject(), isDeleted: true },
-        },
-      });
-
-      return {
-        message: `The pickup and/or delivery date has been successfully updated. This product is now consolidated into Shipment ID: ${consolidable.order_id}`,
-        consolidatedInto: consolidable._id.toString(),
-        shipment: consolidable,
-      };
-    }
-    if (wasModified) {
-      const isReady =
-        this.areShipmentDetailsComplete(shipment.originDetails) &&
-        this.areShipmentDetailsComplete(shipment.destinationDetails);
-
-      const oldStatus = shipment.shipment_status;
-      shipment.shipment_status = isReady
-        ? 'In Preparation'
-        : 'On Hold - Missing Data';
-
-      await shipment.save();
-
-      await this.historyService.create({
-        actionType: 'update',
-        itemType: 'shipments',
-        userId: userId,
-        changes: {
-          oldData: originalShipment,
-          newData: shipment,
-        },
-      });
-
-      if (
-        oldStatus !== shipment.shipment_status &&
-        shipment.shipment_status === 'In Preparation'
-      ) {
-        const session = await connection.startSession();
-        for (const productId of shipment.products) {
-          await this.updateProductStatusToInTransit(
-            productId.toString(),
-            connection,
-            session,
-            userId,
-          );
-        }
-      }
-
-      return {
-        message: 'Shipment updated successfully',
-        shipment,
-      };
-    }
-    return {
-<<<<<<< HEAD
-      message: 'No changes were made to the shipment',
-=======
-      message:
-        'The desirable pickup and/or delivery date has been successfully updated.',
->>>>>>> 8b2d22be
-      shipment,
-    };
-  }
-
-  buildSnapshot(product: ProductDocument & { _id: Types.ObjectId }) {
-    return {
-      _id: product._id,
-      name: product.name,
-      category: product.category,
-      attributes: product.attributes,
-      status: product.status,
-      recoverable: product.recoverable,
-      serialNumber: product.serialNumber || '',
-      assignedEmail: product.assignedEmail,
-      assignedMember: product.assignedMember,
-      lastAssigned: product.lastAssigned,
-      acquisitionDate: product.acquisitionDate,
-      location: product.location,
-      price: product.price,
-      additionalInfo: product.additionalInfo,
-      productCondition: product.productCondition,
-      fp_shipment: product.fp_shipment,
-    };
-  }
-
-  private areShipmentDetailsComplete(
-    details?: Record<string, string>,
-  ): boolean {
-    if (!details) return false;
-    const requiredFields = ['address', 'city', 'country', 'zipCode', 'phone'];
-    return requiredFields.every((field) => !!details[field]);
-  }
-
-  private getProductModel(connection: Connection): Model<ProductDocument> {
-    if (connection.models.Product) {
-      return connection.models.Product;
-    }
-
-    return connection.model<ProductDocument>('Product', ProductSchema);
-  }
-
-  async cancelShipmentAndUpdateProducts(
-    shipmentId: string,
-    tenantId: string,
-    userId: string,
-  ): Promise<ShipmentDocument> {
-    console.log('🚨 [CANCEL SHIPMENT] Start for', shipmentId);
-
-    await new Promise((resolve) => process.nextTick(resolve));
-    const connection =
-      await this.tenantConnectionService.getTenantConnection(tenantId);
-    const ShipmentModel = this.getShipmentModel(connection);
-    const ProductModel = this.getProductModel(connection);
-
-    const shipment = await ShipmentModel.findById(shipmentId);
-    if (!shipment) {
-      throw new NotFoundException(`Shipment ${shipmentId} not found`);
-    }
-
-    const originalShipment = { ...shipment.toObject() };
-
-    if (
-      shipment.shipment_status !== 'In Preparation' &&
-      shipment.shipment_status !== 'On Hold - Missing Data'
-    ) {
-      console.log(
-        '❌ Shipment status invalid for cancellation:',
-        shipment.shipment_status,
-      );
-      throw new BadRequestException(
-        `Cannot cancel shipment with status: ${shipment.shipment_status}`,
-      );
-    }
-
-    shipment.shipment_status = 'Cancelled';
-    await shipment.save();
-    console.log('✅ Shipment cancelled');
-
-    await this.historyService.create({
-      actionType: 'cancel',
-      itemType: 'shipments',
-      userId: userId,
-      changes: {
-        oldData: originalShipment,
-        newData: shipment,
-      },
-    });
-
-    for (const productId of shipment.products) {
-      console.log('📦 Processing product:', productId.toString());
-
-      const product = await ProductModel.findById(productId);
-
-      let newStatus: Status;
-      let embeddedProduct: Product | undefined;
-      if (product) {
-        product.fp_shipment = false;
-
-        newStatus = await this.productsService.determineProductStatus(
-          {
-            ...product.toObject(),
-            fp_shipment: false,
-          },
-          tenantId,
-          undefined,
-          'Cancelled',
-        );
-
-        product.status = newStatus;
-        product.activeShipment = false;
-        await product.save();
-
-        console.log(`✅ Product updated from Product collection:`, {
-          id: product._id,
-          status: newStatus,
-        });
-      } else {
-        console.log(
-          '⚠️ Product not found in Product collection, trying in Member',
-        );
-
-        const MemberModel =
-          connection.models.Member ||
-          connection.model<MemberDocument>('Member', MemberSchema, 'members');
-        const memberWithProduct = await MemberModel.findOne({
-          'products._id': productId,
-        });
-
-        const embeddedProduct = memberWithProduct?.products.find(
-          (p) => p._id?.toString() === productId.toString(),
-        );
-
-        if (embeddedProduct) {
-          newStatus = await this.productsService.determineProductStatus(
-            {
-              fp_shipment: false,
-              location: embeddedProduct.location,
-              // status: embeddedProduct.status,
-              assignedEmail: embeddedProduct.assignedEmail,
-              productCondition: embeddedProduct.productCondition,
-            },
-            tenantId,
-            undefined,
-            'Cancelled',
-          );
-
-          await MemberModel.updateOne(
-            { 'products._id': productId },
-            {
-              $set: {
-                'products.$.fp_shipment': false,
-                'products.$.status': newStatus,
-                'products.$.activeShipment': false,
-              },
-            },
-          );
-
-          console.log(`✅ Product updated from Member collection:`, {
-            id: embeddedProduct._id,
-            status: newStatus,
-          });
-        } else {
-          console.log('❌ Product not found in Member collection either');
-        }
-      }
-
-      await this.clearActiveShipmentFlagsIfNoOtherShipments(
-        productId.toString(),
-        tenantId,
-        product?.assignedEmail || embeddedProduct?.assignedEmail,
-      );
-    }
-    return shipment;
-  }
-
-  private async markActiveShipmentTargets(
-    productId: string,
-    tenantName: string,
-    origin: string,
-    destination: string,
-    originEmail?: string,
-    destinationEmail?: string,
-    session?: ClientSession | null,
-  ) {
-    console.log('📍 Marking active shipment targets:', {
-      origin,
-      destination,
-      originEmail,
-      destinationEmail,
-    });
-
-    const connection =
-      await this.tenantConnectionService.getTenantConnection(tenantName);
-
-    const useSession = session || (await connection.startSession());
-    const isNewSession = !session;
-
-    try {
-      if (isNewSession) {
-        useSession.startTransaction();
-      }
-
-      const ProductModel = connection.model<ProductDocument>(
-        'Product',
-        ProductSchema,
-      );
-      const MemberModel = connection.model<MemberDocument>(
-        'Member',
-        MemberSchema,
-      );
-
-      const updatedProduct = await ProductModel.findByIdAndUpdate(
-        productId,
-        { activeShipment: true },
-        { session: useSession },
-      );
-
-      if (!updatedProduct) {
-        await MemberModel.updateOne(
-          { 'products._id': productId },
-          { $set: { 'products.$.activeShipment': true } },
-          { session: useSession },
-        );
-      }
-
-      if (!['Our office', 'FP warehouse'].includes(origin) && originEmail) {
-        console.log('📤 Marking origin member as active:', originEmail);
-        await MemberModel.updateOne(
-          { email: originEmail },
-          { $set: { activeShipment: true } },
-          { session: useSession },
-        );
-      }
-
-      if (
-        !['Our office', 'FP warehouse'].includes(destination) &&
-        destinationEmail
-      ) {
-        console.log(
-          '📥 Marking destination member as active:',
-          destinationEmail,
-        );
-        await MemberModel.updateOne(
-          { email: destinationEmail },
-          { $set: { activeShipment: true } },
-          { session: useSession },
-        );
-      }
-
-      if (isNewSession) {
-        await useSession.commitTransaction();
-      }
-    } catch (error) {
-      if (isNewSession) {
-        await useSession.abortTransaction();
-      }
-      throw error;
-    } finally {
-      if (isNewSession) {
-        useSession.endSession();
-      }
-    }
-  }
-
-  private async clearActiveShipmentFlagsIfNoOtherShipments(
-    productId: string,
-    tenantName: string,
-    memberEmail?: string,
-  ) {
-    const connection =
-      await this.tenantConnectionService.getTenantConnection(tenantName);
-
-    const ProductModel = connection.model<ProductDocument>('Product');
-    const MemberModel = connection.model<MemberDocument>('Member');
-    const ShipmentModel = connection.model<Shipment>('Shipment');
-
-    const activeShipmentsForProduct = await ShipmentModel.countDocuments({
-      products: new Types.ObjectId(productId),
-      shipment_status: { $in: ['In Preparation', 'On The Way'] },
-    });
-
-    if (activeShipmentsForProduct === 0) {
-      const updatedProduct = await ProductModel.findByIdAndUpdate(productId, {
-        activeShipment: false,
-      });
-
-      if (updatedProduct) {
-        console.log(
-          `✅ Product ${productId} - activeShipment set to false in Products collection`,
-        );
-      } else {
-        const updateRes = await MemberModel.updateOne(
-          { 'products._id': new Types.ObjectId(productId) },
-          { $set: { 'products.$.activeShipment': false } },
-        );
-        console.log(
-          `🔁 Product ${productId} - activeShipment set to false in Member`,
-          updateRes,
-        );
-      }
-    }
-
-    console.log('📬 memberEmail recibido:', memberEmail);
-
-    if (!memberEmail) {
-      const member = await MemberModel.findOne({
-        'products._id': new Types.ObjectId(productId),
-      });
-      if (member) {
-        memberEmail = member.email;
-      }
-    }
-
-    if (memberEmail) {
-      const member = await MemberModel.findOne({ email: memberEmail });
-
-      if (!member) {
-        console.log(`❌ No se encontró el member con email ${memberEmail}`);
-        return;
-      }
-
-      const fullName = `${member.firstName} ${member.lastName}`;
-
-      const activeShipmentsForMember = await ShipmentModel.countDocuments({
-        shipment_status: { $in: ['In Preparation', 'On The Way'] },
-        $or: [{ origin: fullName }, { destination: fullName }],
-      });
-
-      if (activeShipmentsForMember === 0) {
-        console.log(`✅ Setting activeShipment: false for member ${fullName}`);
-        const result = await MemberModel.updateOne(
-          { email: memberEmail },
-          { activeShipment: false },
-        );
-        console.log('🧾 Member update result:', result);
-      }
-    }
-  }
-
-  async updateProductOnShipmentReceived(
-    productId: string,
-    tenantName: string,
-    origin: string,
-  ) {
-    const connection =
-      await this.tenantConnectionService.getTenantConnection(tenantName);
-    const ProductModel = this.getProductModel(connection);
-    const MemberModel = connection.model<MemberDocument>('Member');
-
-    const product = await ProductModel.findById(productId);
-
-    if (product) {
-      product.fp_shipment = false;
-      product.activeShipment = false;
-      product.status = await this.productsService.determineProductStatus(
-        {
-          ...product.toObject(),
-          fp_shipment: false,
-        },
-        tenantName,
-        undefined,
-        origin,
-      );
-      await product.save();
-      console.log(`✅ Product updated (Products collection): ${product._id}`);
-      return;
-    }
-
-    const memberWithProduct = await MemberModel.findOne({
-      'products._id': productId,
-    });
-
-    if (memberWithProduct) {
-      const embeddedProduct = memberWithProduct.products.find(
-        (p) => p._id?.toString() === productId,
-      );
-      if (embeddedProduct) {
-        const newStatus = await this.productsService.determineProductStatus(
-          {
-            ...embeddedProduct,
-            fp_shipment: false,
-          },
-          tenantName,
-          undefined,
-          origin,
-        );
-        await MemberModel.updateOne(
-          { 'products._id': productId },
-          {
-            $set: {
-              'products.$.fp_shipment': false,
-              'products.$.status': newStatus,
-              'products.$.activeShipment': false,
-            },
-          },
-        );
-        console.log(`✅ Product updated (Member collection): ${productId}`);
-      }
-    }
-  }
-
-  // async findOrCreateShipmentsForBulk(
-  //   products: ProductDocument[],
-  //   tenantId: string,
-  //   session: mongoose.ClientSession,
-  // ): Promise<ShipmentDocument[]> {
-  //   const connection =
-  //     await this.tenantConnectionService.getTenantConnection(tenantId);
-  //   const ShipmentModel = this.getShipmentModel(connection);
-
-  //   const createdOrUpdatedShipments: ShipmentDocument[] = [];
-  //   const shipmentCache = new Map<string, ShipmentDocument>();
-
-  //   const shipmentsToSave: ShipmentDocument[] = [];
-
-  //   const orderNumberGenerator = await this.initializeOrderNumberGenerator(
-  //     connection,
-  //     session,
-  //   );
-
-  //   for (const product of products) {
-  //     if (!product._id) continue;
-
-  //     const assignedEmail = product.assignedEmail || '';
-  //     const assignedMember = product.assignedMember || '';
-
-  //     const destinationInfo = await this.getLocationInfo(
-  //       product.location || '',
-  //       tenantId,
-  //       assignedEmail,
-  //       assignedMember,
-  //       undefined,
-  //     );
-
-  //     const desirableDate = destinationInfo.details?.desirableDate || '';
-  //     const destinationName = destinationInfo.name;
-  //     const destinationDetails = destinationInfo.details;
-
-  //     const shipmentKey = `XX-${destinationName}-${desirableDate}`;
-
-  //     let shipment: ShipmentDocument | null | undefined =
-  //       shipmentCache.get(shipmentKey);
-
-  //     if (!shipment) {
-  //       shipment = await ShipmentModel.findOne({
-  //         origin: 'XX',
-  //         destination: destinationName,
-  //         shipment_status: {
-  //           $in: ['In Preparation', 'On Hold - Missing Data'],
-  //         },
-  //         'destinationDetails.desirableDate': desirableDate,
-  //       }).session(session);
-
-  //       if (!shipment) {
-  //         const destinationComplete =
-  //           await this.productsService.isAddressComplete(
-  //             {
-  //               ...product.toObject(),
-  //               location: product.location,
-  //               assignedEmail,
-  //             },
-  //             tenantId,
-  //           );
-
-  //         const shipmentStatus = destinationComplete
-  //           ? 'In Preparation'
-  //           : 'On Hold - Missing Data';
-
-  //         const orderId = this.generateOrderId(
-  //           'XX',
-  //           destinationInfo.code,
-  //           orderNumberGenerator.getNext(),
-  //         );
-
-  //         shipment = new ShipmentModel({
-  //           order_id: orderId,
-  //           tenant: tenantId,
-  //           quantity_products: 0,
-  //           shipment_status: shipmentStatus,
-  //           shipment_type: 'TBC',
-  //           origin: 'XX',
-  //           destination: destinationName,
-  //           destinationDetails,
-  //           products: [],
-  //           type: 'shipments',
-  //           order_date: new Date(),
-  //           price: { amount: null, currencyCode: 'TBC' },
-  //         });
-
-  //         shipmentsToSave.push(shipment);
-  //       }
-
-  //       shipmentCache.set(shipmentKey, shipment);
-  //     }
-
-  //     if (!(product._id instanceof Types.ObjectId)) {
-  //       throw new Error(`Invalid ObjectId: ${product._id}`);
-  //     }
-
-  //     const productObjectId = product._id as Types.ObjectId;
-
-  //     if (
-  //       !shipment.products.some((p: Types.ObjectId) =>
-  //         p.equals(productObjectId),
-  //       )
-  //     ) {
-  //       shipment.products.push(productObjectId);
-  //       shipment.quantity_products = shipment.products.length;
-  //       // await shipment.save({ session });
-  //       if (!shipmentsToSave.includes(shipment)) {
-  //         shipmentsToSave.push(shipment);
-  //       }
-  //     }
-
-  //     createdOrUpdatedShipments.push(shipment);
-
-  //     await this.markActiveShipmentTargets(
-  //       product._id.toString(),
-  //       tenantId,
-  //       'XX',
-  //       destinationName,
-  //       '',
-  //       assignedEmail,
-  //     );
-  //   }
-  //   for (const shipment of shipmentsToSave) {
-  //     await shipment.save({ session });
-  //   }
-  //   await this.finalizeOrderNumber(
-  //     connection,
-  //     orderNumberGenerator.getCurrent(),
-  //     session,
-  //   );
-
-  //   return createdOrUpdatedShipments;
-  // }
-
-  async getShipmentsByMember(memberEmail: string, tenantName: string) {
-    const connection =
-      await this.tenantConnectionService.getTenantConnection(tenantName);
-    const ShipmentModel = this.getShipmentModel(connection);
-
-    const member =
-      await this.membersService.findByEmailNotThrowError(memberEmail);
-    if (!member) return [];
-
-    const fullName = `${member.firstName} ${member.lastName}`;
-
-    return ShipmentModel.find({
-      shipment_status: {
-        $in: ['In Preparation', 'On Hold - Missing Data', 'On The Way'],
-      },
-      $or: [{ origin: fullName }, { destination: fullName }],
-    });
-  }
-
-  async getShipments(tenantName: string) {
-    await new Promise((resolve) => process.nextTick(resolve));
-    const connection =
-      await this.tenantConnectionService.getTenantConnection(tenantName);
-    const ShipmentModel = this.getShipmentModel(connection);
-
-    return ShipmentModel.find({ isDeleted: false }).sort({ createdAt: -1 });
-  }
-
-  async getShipmentById(id: Types.ObjectId, tenantName: string) {
-    const connection =
-      await this.tenantConnectionService.getTenantConnection(tenantName);
-    const ShipmentModel = this.getShipmentModel(connection);
-
-    const shipment = await ShipmentModel.findOne({ _id: id, isDeleted: false });
-
-    if (!shipment) {
-      throw new NotFoundException(`Shipment with id "${id}" not found`);
-    }
-
-    return shipment;
-  }
-
-  // async updateShipmentStatusAndProductsToInPreparation(
-  //   shipmentId: Types.ObjectId,
-  //   tenantName: string,
-  // ) {
-  //   await new Promise((resolve) => process.nextTick(resolve));
-  //   const connection =
-  //     await this.tenantConnectionService.getTenantConnection(tenantName);
-  //   const ShipmentModel = this.getShipmentModel(connection);
-  //   const ProductModel = this.getProductModel(connection);
-  //   const MemberModel = connection.model<MemberDocument>('Member');
-
-  //   const shipment = await ShipmentModel.findById(shipmentId);
-  //   if (!shipment) {
-  //     throw new NotFoundException(`Shipment with id "${shipmentId}" not found`);
-  //   }
-
-  //   shipment.shipment_status = 'In Preparation';
-  //   await shipment.save();
-
-  //   for (const productId of shipment.products) {
-  //     const product = await ProductModel.findById(productId);
-
-  //     if (product) {
-  //       if (product.status === 'In Transit - Missing Data') {
-  //         product.status = 'In Transit';
-  //         await product.save();
-  //       }
-  //     } else {
-  //       const memberWithProduct = await MemberModel.findOne({
-  //         'products._id': productId,
-  //       });
-
-  //       const embeddedProduct = memberWithProduct?.products.find(
-  //         (p) => p._id?.toString() === productId.toString(),
-  //       );
-
-  //       if (
-  //         embeddedProduct &&
-  //         embeddedProduct.status === 'In Transit - Missing Data'
-  //       ) {
-  //         await MemberModel.updateOne(
-  //           { 'products._id': productId },
-  //           {
-  //             $set: {
-  //               'products.$.status': 'In Transit',
-  //             },
-  //           },
-  //         );
-  //       }
-  //     }
-  //   }
-
-  //   return shipment;
-  // }
-
-  async checkAndUpdateShipmentsForOurOffice(
-    tenantName: string,
-    oldAddress: AddressData,
-    newAddress: AddressData,
-    userId: string,
-  ) {
-    console.log('🔄 Starting office address update:', {
-      tenantName,
-      oldAddress,
-      newAddress,
-    });
-    await new Promise((resolve) => process.nextTick(resolve));
-    const connection =
-      await this.tenantConnectionService.getTenantConnection(tenantName);
-
-    const session = await connection.startSession();
-
-    try {
-      await session.withTransaction(async () => {
-        const ShipmentModel = connection.model(
-          'Shipment',
-          ShipmentSchema,
-          'shipments',
-        );
-
-        const shipments = await ShipmentModel.find({
-          $or: [{ origin: 'Our office' }, { destination: 'Our office' }],
-          shipment_status: {
-            $in: ['In Preparation', 'On Hold - Missing Data'],
-          },
-          isDeleted: { $ne: true },
-        }).session(session);
-
-        for (const shipment of shipments) {
-          let updated = false;
-
-          if (shipment.origin === 'Our office') {
-            const desirableDate = shipment.originDetails?.desirableDate || '';
-
-            const updatedOriginDetails = {
-              address: newAddress.address || '',
-              city: newAddress.city || '',
-              state: newAddress.state || '',
-              country: newAddress.country || '',
-              zipCode: newAddress.zipCode || '',
-              apartment: newAddress.apartment || '',
-              phone: newAddress.phone || '',
-              desirableDate: desirableDate,
-            };
-
-            await ShipmentModel.updateOne(
-              { _id: shipment._id },
-              {
-                $set: {
-                  'originDetails.address': updatedOriginDetails.address,
-                  'originDetails.city': updatedOriginDetails.city,
-                  'originDetails.state': updatedOriginDetails.state,
-                  'originDetails.country': updatedOriginDetails.country,
-                  'originDetails.zipCode': updatedOriginDetails.zipCode,
-                  'originDetails.apartment': updatedOriginDetails.apartment,
-                  'originDetails.phone': updatedOriginDetails.phone,
-                  'originDetails.desirableDate':
-                    updatedOriginDetails.desirableDate,
-                },
-              },
-              { session },
-            );
-
-            updated = true;
-          }
-
-          if (shipment.destination === 'Our office') {
-            const desirableDate =
-              shipment.destinationDetails?.desirableDate || '';
-
-            const updatedDestinationDetails = {
-              address: newAddress.address || '',
-              city: newAddress.city || '',
-              state: newAddress.state || '',
-              country: newAddress.country || '',
-              zipCode: newAddress.zipCode || '',
-              apartment: newAddress.apartment || '',
-              phone: newAddress.phone || '',
-              desirableDate: desirableDate,
-            };
-
-            await ShipmentModel.updateOne(
-              { _id: shipment._id },
-              {
-                $set: {
-                  'destinationDetails.address':
-                    updatedDestinationDetails.address,
-                  'destinationDetails.city': updatedDestinationDetails.city,
-                  'destinationDetails.state': updatedDestinationDetails.state,
-                  'destinationDetails.country':
-                    updatedDestinationDetails.country,
-                  'destinationDetails.zipCode':
-                    updatedDestinationDetails.zipCode,
-                  'destinationDetails.apartment':
-                    updatedDestinationDetails.apartment,
-                  'destinationDetails.phone': updatedDestinationDetails.phone,
-                  'destinationDetails.desirableDate':
-                    updatedDestinationDetails.desirableDate,
-                },
-              },
-              { session },
-            );
-
-            updated = true;
-          }
-
-          if (updated) {
-            const refreshedShipment = await ShipmentModel.findById(
-              shipment._id,
-            ).session(session);
-
-            if (refreshedShipment) {
-              console.log('📋 Refreshed shipment details:', {
-                originDetails: refreshedShipment.originDetails,
-                destinationDetails: refreshedShipment.destinationDetails,
-              });
-
-              await this.updateShipmentStatusOnAddressComplete(
-                refreshedShipment,
-                connection,
-                session,
-                userId,
-              );
-            }
-          }
-        }
-      });
-
-      console.log('✨ Completed office address update');
-    } catch (error) {
-      console.error('❌ Failed to update office shipments:', error);
-      throw error;
-    } finally {
-      await session.endSession();
-    }
-  }
-
-  async checkAndUpdateShipmentsForMember(
-    memberEmail: string,
-    tenantName: string,
-    userId: string,
-  ) {
-    await new Promise((resolve) => process.nextTick(resolve));
-    const connection =
-      await this.tenantConnectionService.getTenantConnection(tenantName);
-
-    const session = await connection.startSession();
-    try {
-      await session.withTransaction(async () => {
-        const ShipmentModel = connection.model<ShipmentDocument>(
-          'Shipment',
-          ShipmentSchema,
-          'shipments',
-        );
-
-        const member =
-          await this.membersService.findByEmailNotThrowError(memberEmail);
-        if (!member) {
-          this.logger.error(`Member ${memberEmail} not found`);
-          return;
-        }
-
-        const fullName = `${member.firstName} ${member.lastName}`;
-        this.logger.debug(`Searching shipments for member: ${fullName}`);
-
-        const shipments = await ShipmentModel.find({
-          $or: [{ origin: fullName }, { destination: fullName }],
-          shipment_status: {
-            $in: ['In Preparation', 'On Hold - Missing Data'],
-          },
-        }).session(session);
-
-        this.logger.debug(`Found ${shipments.length} shipments to update`);
-
-        for (const shipment of shipments) {
-          let updated = false;
-
-          const memberDetails = {
-            address: member.address || '',
-            apartment: member.apartment || '',
-            city: member.city || '',
-            country: member.country || '',
-            zipCode: member.zipCode || '',
-            phone: member.phone || '',
-            personalEmail: member.personalEmail || '',
-            assignedEmail: member.email,
-            dni: `${member.dni || ''}`,
-            contactName: fullName,
-          };
-
-          if (shipment.origin === fullName) {
-            const desirableDate = shipment.originDetails?.desirableDate || '';
-
-            await ShipmentModel.updateOne(
-              { _id: shipment._id },
-              {
-                $set: {
-                  originDetails: {
-                    ...memberDetails,
-                    desirableDate,
-                  },
-                },
-              },
-              { session },
-            );
-
-            shipment.originDetails = {
-              ...memberDetails,
-              desirableDate,
-            };
-
-            updated = true;
-            this.logger.debug(
-              `Updated origin details for shipment ${shipment._id}`,
-            );
-          }
-
-          if (shipment.destination === fullName) {
-            const desirableDate =
-              shipment.destinationDetails?.desirableDate || '';
-
-            await ShipmentModel.updateOne(
-              { _id: shipment._id },
-              {
-                $set: {
-                  destinationDetails: {
-                    ...memberDetails,
-                    desirableDate,
-                  },
-                },
-              },
-              { session },
-            );
-
-            shipment.destinationDetails = {
-              ...memberDetails,
-              desirableDate,
-            };
-
-            updated = true;
-            this.logger.debug(
-              `Updated destination details for shipment ${shipment._id}`,
-            );
-          }
-
-          if (updated) {
-            const refreshedShipment = await ShipmentModel.findById(
-              shipment._id,
-            ).session(session);
-            if (refreshedShipment) {
-              await this.updateShipmentOnAddressComplete(
-                refreshedShipment,
-                connection,
-                session,
-                userId,
-              );
-            }
-          }
-        }
-      });
-    } catch (error) {
-      this.logger.error('Error updating shipments for member:', error);
-      throw error;
-    } finally {
-      await session.endSession();
-    }
-  }
-
-  public async createSnapshots(
-    shipment: ShipmentDocument,
-    connection: mongoose.Connection,
-  ) {
-    const ProductModel =
-      connection.models.Product ||
-      connection.model('Product', ProductSchema, 'products');
-
-    const MemberModel =
-      connection.models.Member ||
-      connection.model('Member', MemberSchema, 'members');
-
-    const productIds = shipment.products.map(
-      (id) => new Types.ObjectId(id.toString()),
-    );
-
-    const products: ProductDocument[] = await ProductModel.find({
-      _id: { $in: productIds },
-    });
-
-    if (products.length < productIds.length) {
-      const foundIds = new Set(products.map((p) => p._id?.toString()));
-      const remainingIds = productIds.filter(
-        (id) => !foundIds.has(id.toString()),
-      );
-
-      const members = await MemberModel.find({
-        'products._id': { $in: remainingIds },
-      });
-
-      members.forEach((member) => {
-        member.products.forEach((p) => {
-          if (p._id && remainingIds.some((id) => id.equals(p._id))) {
-            const enriched = {
-              ...(p.toObject?.() ?? p),
-              assignedEmail: member.email,
-              assignedMember: `${member.firstName} ${member.lastName}`,
-            };
-            products.push(enriched as unknown as ProductDocument);
-          }
-        });
-      });
-    }
-
-    shipment.snapshots = products
-      .filter((p): p is ProductDocument & { _id: Types.ObjectId } => !!p._id)
-      .map((product) => ({
-        _id: product._id,
-        name: product.name,
-        category: product.category,
-        attributes: product.attributes,
-        status: product.status,
-        recoverable: product.recoverable,
-        serialNumber: product.serialNumber || '',
-        assignedEmail: product.assignedEmail,
-        assignedMember: product.assignedMember,
-        lastAssigned: product.lastAssigned,
-        acquisitionDate: product.acquisitionDate,
-        location: product.location,
-        price: product.price,
-        additionalInfo: product.additionalInfo,
-        productCondition: product.productCondition,
-        fp_shipment: product.fp_shipment,
-      }));
-
-    const uniqueSnapshots = new Map<
-      string,
-      (typeof shipment.snapshots)[number]
-    >();
-
-    for (const snapshot of shipment.snapshots) {
-      uniqueSnapshots.set(snapshot._id.toString(), snapshot);
-    }
-
-    shipment.snapshots = Array.from(uniqueSnapshots.values());
-  }
-
-  async updateSnapshotsForProduct(
-    productId: string,
-    tenantName: string,
-  ): Promise<void> {
-    console.log(`🔄 Checking if product ${productId} needs snapshot updates`);
-    await new Promise((resolve) => process.nextTick(resolve));
-    const connection =
-      await this.tenantConnectionService.getTenantConnection(tenantName);
-
-    const ProductModel =
-      connection.models.Product || connection.model('Product', ProductSchema);
-    const MemberModel =
-      connection.models.Member || connection.model('Member', MemberSchema);
-
-    const product = await ProductModel.findById(productId);
-    let isActiveShipment = false;
-
-    let productData: any = null;
-
-    if (product) {
-      isActiveShipment = product.activeShipment === true;
-      productData = product;
-      console.log(`✅ Producto encontrado en Products collection`);
-    } else {
-      console.log('📥 Buscando producto en colección Members');
-      const member = await MemberModel.findOne({
-        'products._id': new Types.ObjectId(productId),
-      });
-      if (member) {
-        console.log('❌ No se encontró el miembro');
-        const memberProduct = member.products.find(
-          (p) => p._id?.toString() === productId,
-        );
-        if (memberProduct) {
-          isActiveShipment = memberProduct.activeShipment === true;
-          productData = memberProduct;
-          console.log(`✅ Producto encontrado en Member collection`);
-        }
-      }
-    }
-
-    if (!isActiveShipment) {
-      console.log(
-        `ℹ️ Product ${productId} is not part of an active shipment, skipping snapshot update`,
-      );
-      return;
-    }
-
-    if (!productData) {
-      console.log(`❌ Product data not found for ${productId}`);
-      return;
-    }
-
-    console.log(
-      `✅ Product ${productId} has activeShipment flag, proceeding with snapshot updates`,
-    );
-
-    const ShipmentModel =
-      connection.models.Shipment ||
-      connection.model('Shipment', ShipmentSchema, 'shipments');
-
-    const shipments = await ShipmentModel.find({
-      products: new Types.ObjectId(productId),
-      shipment_status: { $in: ['On Hold - Missing Data', 'In Preparation'] },
-    });
-
-    if (shipments.length === 0) {
-      console.log(`ℹ️ No updatable shipments found for product ${productId}`);
-      return;
-    }
-
-    const updatedSnapshot = {
-      _id: productData._id,
-      name: productData.name || '',
-      category: productData.category || '',
-      attributes: productData.attributes || [],
-      status: productData.status || 'In Transit',
-      recoverable: productData.recoverable || false,
-      serialNumber: productData.serialNumber || '',
-      assignedEmail: productData.assignedEmail || '',
-      assignedMember: productData.assignedMember || '',
-      lastAssigned: productData.lastAssigned || '',
-      acquisitionDate: productData.acquisitionDate || '',
-      location: productData.location || '',
-      price: productData.price || { amount: null, currencyCode: 'TBC' },
-      additionalInfo: productData.additionalInfo || '',
-      productCondition: productData.productCondition || 'Optimal',
-      fp_shipment: productData.fp_shipment || false,
-    };
-
-    for (const shipment of shipments) {
-      try {
-        const snapshotIndex = shipment.snapshots?.findIndex(
-          (s) => s._id.toString() === productId,
-        );
-
-        if (
-          snapshotIndex !== undefined &&
-          snapshotIndex >= 0 &&
-          shipment.snapshots
-        ) {
-          shipment.snapshots[snapshotIndex] = updatedSnapshot;
-          await shipment.save();
-        } else if (shipment.snapshots) {
-          shipment.snapshots.push(updatedSnapshot);
-          await shipment.save();
-        } else {
-          shipment.snapshots = [updatedSnapshot];
-          await shipment.save();
-        }
-      } catch (error) {
-        console.error(
-          `❌ Error updating snapshot for shipment ${shipment._id}:`,
-          error,
-        );
-      }
-    }
-  }
-
-  private async updateShipmentOnAddressComplete(
-    shipment: ShipmentDocument,
-    connection: mongoose.Connection,
-    session: ClientSession,
-    userId: string,
-  ) {
-    try {
-      const originalShipment = { ...shipment.toObject() };
-
-      const orderNumber = parseInt(shipment.order_id.slice(-4));
-
-      const originCode = this.getLocationCode(
-        shipment.origin,
-        shipment.originDetails,
-      );
-      const destinationCode = this.getLocationCode(
-        shipment.destination,
-        shipment.destinationDetails,
-      );
-
-      const newOrderId = `${originCode}${destinationCode}${orderNumber.toString().padStart(4, '0')}`;
-      console.log(
-        `🔄 Generating new order ID: ${newOrderId} (was: ${shipment.order_id})`,
-      );
-
-      if (newOrderId !== shipment.order_id) {
-        await connection
-          .model<ShipmentDocument>('Shipment')
-          .updateOne(
-            { _id: shipment._id },
-            { $set: { order_id: newOrderId } },
-            { session },
-          );
-      }
-
-      const hasRequiredOriginFields = originCode !== 'XX';
-      const hasRequiredDestinationFields = destinationCode !== 'XX';
-
-      let newStatus = shipment.shipment_status;
-
-      if (shipment.shipment_status === 'On Hold - Missing Data') {
-        if (hasRequiredOriginFields && hasRequiredDestinationFields) {
-          newStatus = 'In Preparation';
-
-          for (const productId of shipment.products) {
-            await this.updateProductStatusToInTransit(
-              productId.toString(),
-              connection,
-              session,
-              userId,
-            );
-          }
-          await session.commitTransaction();
-          await session.startTransaction();
-
-          await this.historyService.create({
-            actionType: 'update',
-            itemType: 'shipments',
-            userId: userId,
-            changes: {
-              oldData: originalShipment,
-              newData: { ...originalShipment, shipment_status: newStatus },
-            },
-          });
-
-          console.log('📸 Generating product snapshots...');
-          await this.createSnapshots(shipment, connection);
-        } else {
-          console.log('⚠️ Missing required address fields');
-        }
-      }
-
-      if (newStatus !== shipment.shipment_status) {
-        await connection.model<ShipmentDocument>('Shipment').updateOne(
-          { _id: shipment._id },
-          {
-            $set: {
-              shipment_status: newStatus,
-              snapshots: shipment.snapshots,
-            },
-          },
-          { session },
-        );
-      }
-
-      console.log('📋 Final shipment status:', newStatus);
-      return newStatus;
-    } catch (error) {
-      console.error('❌ Error updating shipment:', error);
-      throw error;
-    }
-  }
-
-  private async updateShipmentStatusOnAddressComplete(
-    shipment: ShipmentDocument,
-    connection: mongoose.Connection,
-    session: ClientSession,
-    userId: string,
-  ) {
-    try {
-      const ShipmentModel = connection.model<ShipmentDocument>('Shipment');
-
-      if (shipment.shipment_status === 'On Hold - Missing Data') {
-        const orderNumber = parseInt(shipment.order_id.slice(-4));
-
-        const originCode = this.getLocationCode(
-          shipment.origin,
-          shipment.originDetails,
-        );
-        const destinationCode = this.getLocationCode(
-          shipment.destination,
-          shipment.destinationDetails,
-        );
-
-        const newOrderId = `${originCode}${destinationCode}${orderNumber.toString().padStart(4, '0')}`;
-        console.log(
-          `🔄 Checking order ID: ${newOrderId} (current: ${shipment.order_id})`,
-        );
-
-        if (newOrderId !== shipment.order_id) {
-          await ShipmentModel.updateOne(
-            { _id: shipment._id },
-            { $set: { order_id: newOrderId } },
-            { session },
-          );
-          console.log(
-            `📝 Updated order_id from ${shipment.order_id} to ${newOrderId}`,
-          );
-        }
-      }
-
-      const hasRequiredOriginFields =
-        this.getLocationCode(shipment.origin, shipment.originDetails) !== 'XX';
-      const hasRequiredDestinationFields =
-        this.getLocationCode(
-          shipment.destination,
-          shipment.destinationDetails,
-        ) !== 'XX';
-
-      let newStatus = shipment.shipment_status;
-
-      if (shipment.shipment_status === 'On Hold - Missing Data') {
-        if (hasRequiredOriginFields && hasRequiredDestinationFields) {
-          newStatus = 'In Preparation';
-          console.log(
-            '✅ All required fields present, updating status to In Preparation',
-          );
-          console.log('📸 Generating product snapshots...');
-          await this.createSnapshots(shipment, connection);
-        } else {
-          console.log('⚠️ Missing required address fields');
-        }
-      }
-
-      if (newStatus !== shipment.shipment_status) {
-        await ShipmentModel.updateOne(
-          { _id: shipment._id },
-          {
-            $set: { shipment_status: newStatus, snapshots: shipment.snapshots },
-          },
-          { session },
-        );
-
-        if (newStatus === 'In Preparation') {
-          for (const productId of shipment.products) {
-            await this.updateProductStatusToInTransit(
-              productId.toString(),
-              connection,
-              session,
-              userId,
-            );
-          }
-        }
-      }
-
-      console.log('📋 Final shipment status:', newStatus);
-      return newStatus;
-    } catch (error) {
-      console.error('❌ Error updating shipment status:', error);
-      throw error;
-    }
-  }
-  catch(error) {
-    console.error('❌ Error in updateShipmentStatusOnAddressComplete:', error);
-    throw error;
-  }
-
-  private async updateProductStatusToInTransit(
-    productId: string,
-    connection: mongoose.Connection,
-    session: ClientSession,
-    userId: string,
-  ): Promise<void> {
-    try {
-      console.log(`🔄 Updating product ${productId} status to In Transit`);
-
-      const ProductModel =
-        connection.models.Product || connection.model('Product', ProductSchema);
-
-      const MemberModel =
-        connection.models.Member || connection.model('Member', MemberSchema);
-
-      const product = await ProductModel.findById(productId).session(session);
-
-      if (product) {
-        if (product.status === 'In Transit - Missing Data') {
-          const originalProduct = { ...product.toObject() };
-          product.status = 'In Transit';
-          await product.save({ session });
-
-          await this.historyService.create({
-            actionType: 'update',
-            itemType: 'assets',
-            userId: userId,
-            changes: {
-              oldData: originalProduct,
-              newData: product,
-            },
-          });
-          console.log(
-            `✅ Updated product status in Products collection: ${productId}`,
-          );
-        }
-        return;
-      }
-
-      const updateResult = await MemberModel.updateOne(
-        {
-          'products._id': new Types.ObjectId(productId),
-          'products.status': 'In Transit - Missing Data',
-        },
-        {
-          $set: { 'products.$.status': 'In Transit' },
-        },
-        { session },
-      );
-
-      if (updateResult.modifiedCount > 0) {
-        console.log(
-          `✅ Updated product status in Member collection: ${productId}`,
-        );
-      } else {
-        console.log(
-          `ℹ️ Product ${productId} status was not 'In Transit - Missing Data' or not found`,
-        );
-      }
-    } catch (error) {
-      console.error(`❌ Error updating product ${productId} status:`, error);
-      throw error;
-    }
-  }
-}
+import {
+  BadRequestException,
+  forwardRef,
+  Inject,
+  Injectable,
+  Logger,
+  NotFoundException,
+} from '@nestjs/common';
+import mongoose, {
+  ClientSession,
+  Connection,
+  Model,
+  Schema,
+  Types,
+} from 'mongoose';
+import {
+  Shipment,
+  ShipmentDocument,
+  ShipmentSchema,
+} from './schema/shipment.schema';
+import { TenantConnectionService } from 'src/common/providers/tenant-connection.service';
+import { MembersService } from 'src/members/members.service';
+import { TenantsService } from 'src/tenants/tenants.service';
+import { ProductsService } from 'src/products/products.service';
+import { countryCodes } from 'src/shipments/helpers/countryCodes';
+import { GlobalConnectionProvider } from 'src/common/providers/global-connection.provider';
+import {
+  Product,
+  ProductDocument,
+  ProductSchema,
+} from 'src/products/schemas/product.schema';
+import {
+  MemberDocument,
+  MemberSchema,
+} from 'src/members/schemas/member.schema';
+import { Status } from 'src/products/interfaces/product.interface';
+import {
+  ShipmentMetadata,
+  ShipmentMetadataSchema,
+} from 'src/shipments/schema/shipment-metadata.schema';
+import { OrderNumberGenerator } from 'src/shipments/helpers/order-number.util';
+import { AddressData } from 'src/common/events/tenant-address-update.event';
+import { UpdateShipmentDto } from 'src/shipments/dto/update.shipment.dto';
+import { HistoryService } from 'src/history/history.service';
+
+@Injectable()
+export class ShipmentsService {
+  private readonly logger = new Logger(ShipmentsService.name);
+  constructor(
+    private readonly globalConnectionProvider: GlobalConnectionProvider,
+    private readonly tenantConnectionService: TenantConnectionService,
+    @Inject(forwardRef(() => MembersService))
+    private readonly membersService: MembersService,
+    private readonly tenantsService: TenantsService,
+    @Inject(forwardRef(() => ProductsService))
+    private readonly productsService: ProductsService,
+    @Inject('SHIPMENT_METADATA_MODEL')
+    private readonly shipmentMetadataRepository: Model<ShipmentMetadata>,
+    private readonly historyService: HistoryService,
+  ) {}
+
+  async findAll(page: number, size: number, tenantId: string) {
+    await new Promise((resolve) => process.nextTick(resolve));
+    const skip = (page - 1) * size;
+
+    const dateFilter: any = {};
+
+    const connection =
+      await this.tenantConnectionService.getTenantConnection(tenantId);
+    const ShipmentModel = this.getShipmentModel(connection);
+
+    const [data, totalCount] = await Promise.all([
+      ShipmentModel.find(dateFilter)
+        .sort({ createdAt: -1 })
+        .skip(skip)
+        .limit(size)
+        .exec(),
+      ShipmentModel.countDocuments(dateFilter).exec(),
+    ]);
+
+    return {
+      data,
+      totalCount,
+      totalPages: Math.ceil(totalCount / size),
+    };
+  }
+
+  private getShipmentModel(tenantConnection): Model<ShipmentDocument> {
+    if (tenantConnection.models.Shipment) {
+      return tenantConnection.models.Shipment;
+    }
+
+    return tenantConnection.model('Shipment', ShipmentSchema);
+  }
+
+  private getCountryCode(country: string): string {
+    if (country === 'Our office') {
+      return 'OO';
+    }
+
+    return countryCodes[country] || 'XX';
+  }
+
+  private getLocationCode(
+    locationName: string,
+    locationDetails?: Record<string, any>,
+  ): string {
+    if (locationName === 'FP warehouse') return 'FP';
+    if (locationName === 'Our office') return 'OO';
+
+    const hasRequiredFields = !!(
+      locationDetails?.address &&
+      locationDetails?.city &&
+      locationDetails?.country &&
+      locationDetails?.zipCode
+    );
+
+    return hasRequiredFields && locationDetails?.country
+      ? this.getCountryCode(locationDetails.country)
+      : 'XX';
+  }
+
+  public async getLocationInfo(
+    location: string,
+    tenantId: string,
+    assignedEmail?: string,
+    assignedMember?: string,
+    desirableDate?: string,
+  ): Promise<{
+    name: string;
+    code: string;
+    details?: Record<string, string>;
+  }> {
+    if (location === 'FP warehouse') {
+      return {
+        name: 'FP warehouse',
+        code: 'FP',
+        details: {
+          desirableDate: desirableDate || '',
+        },
+      };
+    }
+
+    if (location === 'Our office') {
+      const tenant = await this.tenantsService.getByTenantName(tenantId);
+      if (!tenant) throw new NotFoundException(`Tenant ${tenantId} not found`);
+
+      return {
+        name: 'Our office',
+        code: 'OO',
+        details: {
+          address: tenant.address || '',
+          apartment: tenant.apartment || '',
+          city: tenant.city || '',
+          state: tenant.state || '',
+          country: tenant.country || '',
+          zipCode: tenant.zipCode || '',
+          phone: tenant.phone || '',
+          desirableDate: desirableDate || '',
+        },
+      };
+    }
+
+    if (
+      (location === 'Employee' ||
+        !['Our office', 'FP warehouse'].includes(location)) &&
+      assignedEmail
+    ) {
+      const connection =
+        await this.tenantConnectionService.getTenantConnection(tenantId);
+
+      const MemberModel =
+        connection.models.Member ||
+        connection.model('Member', MemberSchema, 'members');
+
+      const member = await MemberModel.findOne({
+        email: assignedEmail.trim().toLowerCase(),
+      });
+
+      if (!member)
+        throw new NotFoundException(`Member ${assignedEmail} not found`);
+
+      return {
+        name: `${member.firstName} ${member.lastName}`,
+        code: this.getCountryCode(member.country || ''),
+        details: {
+          address: member.address || '',
+          city: member.city || '',
+          country: member.country || '',
+          zipCode: member.zipCode || '',
+          apartment: member.apartment || '',
+          contactName: `${member.firstName} ${member.lastName}`,
+          phone: member.phone || '',
+          personalEmail: member.personalEmail || '',
+          assignedEmail: member.email,
+          dni: `${member.dni || ''}`,
+          desirableDate: desirableDate || '',
+        },
+      };
+    }
+    const countryCode = this.getCountryCode(location);
+    if (countryCode !== 'XX') {
+      return {
+        name: location,
+        code: countryCode,
+        details: {
+          country: location,
+          desirableDate: desirableDate || '',
+        },
+      };
+    }
+
+    return { name: assignedMember || 'Unknown', code: 'XX' };
+  }
+
+  async initializeOrderNumberGenerator(
+    connection: Connection,
+    session?: ClientSession | null,
+  ): Promise<OrderNumberGenerator> {
+    const ShipmentMetadataModel =
+      connection.models.ShipmentMetadata ||
+      connection.model(
+        'ShipmentMetadata',
+        ShipmentMetadataSchema,
+        'shipmentmetadata',
+      );
+
+    const docId = 'orderCounter';
+    const existing = await ShipmentMetadataModel.findById(docId).session(
+      session ?? null,
+    );
+    const initial = existing?.lastOrderNumber || 0;
+    return new OrderNumberGenerator(initial);
+  }
+
+  async finalizeOrderNumber(
+    connection: Connection,
+    finalNumber: number,
+    session?: ClientSession,
+  ): Promise<void> {
+    const ShipmentMetadataModel =
+      connection.models.ShipmentMetadata ||
+      connection.model(
+        'ShipmentMetadata',
+        ShipmentMetadataSchema,
+        'shipmentmetadata',
+      );
+
+    await ShipmentMetadataModel.findOneAndUpdate(
+      { _id: 'orderCounter' },
+      { $set: { lastOrderNumber: finalNumber } },
+      { upsert: true, session },
+    );
+  }
+
+  private generateOrderId(
+    orderOrigin: string,
+    orderDestination: string,
+    orderNumber: number,
+  ): string {
+    if (!orderOrigin || !orderDestination || orderNumber === undefined) {
+      throw new Error('❌ Parámetros inválidos para generar el Order ID');
+    }
+
+    const originCode =
+      orderOrigin.length === 2
+        ? orderOrigin
+        : this.getLocationCode(orderOrigin);
+    const destinationCode =
+      orderDestination.length === 2
+        ? orderDestination
+        : this.getLocationCode(orderDestination);
+
+    const orderNumberFormatted = orderNumber.toString().padStart(4, '0');
+    return `${originCode}${destinationCode}${orderNumberFormatted}`;
+  }
+
+  async findById(
+    shipmentId: string,
+    tenantId: string,
+  ): Promise<ShipmentDocument | null> {
+    const connection =
+      await this.tenantConnectionService.getTenantConnection(tenantId);
+    const ShipmentModel = this.getShipmentModel(connection);
+
+    return ShipmentModel.findById(shipmentId).exec();
+  }
+
+  private async getProductLocationDataFromSnapshots(
+    productId: string,
+    tenantId: string,
+    actionType: string,
+    oldData?: {
+      location?: string;
+      assignedEmail?: string;
+      assignedMember?: string;
+    },
+    newData?: {
+      location?: string;
+      assignedEmail?: string;
+      assignedMember?: string;
+    },
+    desirableOriginDate?: string,
+    desirableDestinationDate?: string,
+  ) {
+    const originLocation = oldData?.location || 'Employee';
+    const destinationLocation = newData?.location || 'Employee';
+
+    const originInfo = await this.getLocationInfo(
+      originLocation,
+      tenantId,
+      oldData?.assignedEmail || '',
+      oldData?.assignedMember || '',
+      desirableOriginDate,
+    );
+
+    const destinationInfo = await this.getLocationInfo(
+      destinationLocation,
+      tenantId,
+      newData?.assignedEmail || '',
+      newData?.assignedMember || '',
+      desirableDestinationDate,
+    );
+
+    return {
+      origin: originInfo.name,
+      destination: destinationInfo.name,
+      orderOrigin: originInfo.code,
+      orderDestination: destinationInfo.code,
+      originLocation,
+      destinationLocation,
+    };
+  }
+
+  async findOrCreateShipment(
+    productId: string,
+    actionType: string,
+    tenantId: string,
+    userId: string,
+    session?: ClientSession | null,
+    desirableDestinationDate?: string | Date,
+    desirableOriginDate?: string | Date,
+    oldData?: {
+      location?: string;
+      assignedEmail?: string;
+      assignedMember?: string;
+    },
+    newData?: {
+      location?: string;
+      assignedEmail?: string;
+      assignedMember?: string;
+    },
+  ): Promise<ShipmentDocument> {
+    const originDate =
+      desirableOriginDate instanceof Date
+        ? desirableOriginDate.toISOString()
+        : desirableOriginDate;
+
+    const destinationDate =
+      desirableDestinationDate instanceof Date
+        ? desirableDestinationDate.toISOString()
+        : desirableDestinationDate;
+
+    const found = await this.productsService.findProductById(
+      new Types.ObjectId(productId) as unknown as Schema.Types.ObjectId,
+    );
+    if (!found?.product) {
+      throw new NotFoundException(`Product ${productId} not found.`);
+    }
+    const product = found.product;
+    const assignedEmail =
+      newData?.assignedEmail ||
+      found.member?.email ||
+      product.assignedEmail ||
+      '';
+
+    const {
+      origin,
+      destination,
+      orderOrigin,
+      orderDestination,
+      originLocation,
+      destinationLocation,
+    } = await this.getProductLocationDataFromSnapshots(
+      productId,
+      tenantId,
+      actionType,
+      oldData,
+      newData,
+      originDate,
+      destinationDate,
+    );
+
+    const originDetails = ['create', 'bulkCreate'].includes(actionType)
+      ? undefined
+      : await this.getLocationInfo(
+          originLocation,
+          tenantId,
+          oldData?.assignedEmail || '',
+          oldData?.assignedMember || '',
+          originDate,
+        ).then((res) => res.details);
+
+    const destinationDetails = await this.getLocationInfo(
+      destinationLocation,
+      tenantId,
+      newData?.assignedEmail || '',
+      newData?.assignedMember || '',
+      destinationDate,
+    ).then((res) => res.details);
+
+    const connection =
+      await this.tenantConnectionService.getTenantConnection(tenantId);
+    const ShipmentModel = this.getShipmentModel(connection);
+
+    const existingShipment = await ShipmentModel.findOne({
+      origin,
+      destination,
+      shipment_status: { $in: ['In Preparation', 'On Hold - Missing Data'] },
+      'originDetails.desirableDate': originDetails?.desirableDate || null,
+      'destinationDetails.desirableDate':
+        destinationDetails?.desirableDate || null,
+      isDeleted: { $ne: true },
+    }).session(session || null);
+
+    const productObjectId = new mongoose.Types.ObjectId(productId);
+
+    if (existingShipment) {
+      if (!existingShipment.products.includes(productObjectId)) {
+        existingShipment.products.push(productObjectId);
+        existingShipment.quantity_products = existingShipment.products.length;
+
+        await existingShipment.save({ session });
+
+        if (existingShipment.shipment_status === 'In Preparation' && session) {
+          await this.updateProductStatusToInTransit(
+            productId,
+            connection,
+            session,
+            userId,
+          );
+        }
+
+        await this.historyService.create({
+          actionType: 'consolidate',
+          itemType: 'shipments',
+          userId: userId,
+          changes: {
+            oldData: null,
+            newData: existingShipment,
+          },
+        });
+      }
+      return existingShipment;
+    }
+
+    const destinationComplete = await this.productsService.isAddressComplete(
+      { ...product, location: destinationLocation, assignedEmail },
+      tenantId,
+    );
+
+    const originComplete = await this.productsService.isAddressComplete(
+      {
+        ...product,
+        location: originLocation,
+        assignedEmail: oldData?.assignedEmail || '',
+      },
+      tenantId,
+    );
+
+    const shipmentStatus =
+      destinationComplete && originComplete
+        ? 'In Preparation'
+        : 'On Hold - Missing Data';
+
+    const orderNumberGenerator = await this.initializeOrderNumberGenerator(
+      connection,
+      session,
+    );
+    const nextNumber = orderNumberGenerator.getNext();
+    const order_id = this.generateOrderId(
+      orderOrigin,
+      orderDestination,
+      nextNumber,
+    );
+
+    const newShipment = await ShipmentModel.create({
+      order_id,
+      tenant: tenantId,
+      quantity_products: 1,
+      shipment_status: shipmentStatus,
+      shipment_type: 'TBC',
+      origin,
+      originDetails,
+      destination,
+      destinationDetails,
+      products: [productObjectId],
+      type: 'shipments',
+      order_date: new Date(),
+      price: { amount: null, currencyCode: 'TBC' },
+    });
+
+    const originEmail = oldData?.assignedEmail || '';
+    const destinationEmail = newData?.assignedEmail || '';
+
+    if (
+      ['In Preparation', 'On The Way', 'On Hold - Missing Data'].includes(
+        shipmentStatus,
+      )
+    ) {
+      await this.markActiveShipmentTargets(
+        productId,
+        tenantId,
+        origin,
+        destination,
+        originEmail,
+        destinationEmail,
+        session,
+      );
+    }
+    await this.finalizeOrderNumber(
+      connection,
+      orderNumberGenerator.getCurrent(),
+      session ?? undefined,
+    );
+
+    await this.historyService.create({
+      actionType: 'create',
+      itemType: 'shipments',
+      userId: userId,
+      changes: {
+        oldData: null,
+        newData: newShipment,
+      },
+    });
+    await newShipment.save();
+    if (shipmentStatus === 'In Preparation' && session) {
+      await this.updateProductStatusToInTransit(
+        productId,
+        connection,
+        session,
+        userId,
+      );
+    }
+    return newShipment;
+  }
+
+  async getProductByIdIncludingMembers(
+    connection: Connection,
+    productId: string,
+  ): Promise<ProductDocument | null> {
+    const ProductModel =
+      connection.models.Product ||
+      connection.model('Product', ProductSchema, 'products');
+
+    const product = await ProductModel.findById(productId);
+    if (product) return product;
+
+    const MemberModel =
+      connection.models.Member ||
+      connection.model('Member', MemberSchema, 'members');
+
+    const member = await MemberModel.findOne({ 'products._id': productId });
+    const memberProduct = member?.products?.find(
+      (p: any) => p._id.toString() === productId,
+    );
+    return memberProduct || null;
+  }
+
+  async findConsolidateAndUpdateShipment(
+    shipmentId: string,
+    updateDto: UpdateShipmentDto,
+    tenantName: string,
+    userId: string,
+  ): Promise<{
+    message: string;
+    consolidatedInto?: string;
+    shipment: ShipmentDocument;
+  }> {
+    await new Promise((resolve) => process.nextTick(resolve));
+    const connection =
+      await this.tenantConnectionService.getTenantConnection(tenantName);
+    const ShipmentModel = this.getShipmentModel(connection);
+
+    const shipment = await ShipmentModel.findById(shipmentId);
+    if (!shipment || shipment.isDeleted) {
+      throw new NotFoundException(
+        `Shipment ${shipmentId} not found or deleted.`,
+      );
+    }
+
+    const originalShipment = { ...shipment.toObject() };
+    let wasModified = false;
+
+    const { desirableDateOrigin, desirableDateDestination } = updateDto;
+
+    if (desirableDateOrigin && shipment.originDetails) {
+      shipment.originDetails.desirableDate = desirableDateOrigin;
+      wasModified = true;
+    }
+
+    if (desirableDateDestination && shipment.destinationDetails) {
+      shipment.destinationDetails.desirableDate = desirableDateDestination;
+      wasModified = true;
+    }
+
+    const consolidable = await ShipmentModel.findOne({
+      _id: { $ne: shipment._id },
+      origin: shipment.origin,
+      destination: shipment.destination,
+      'originDetails.desirableDate':
+        shipment.originDetails?.desirableDate ?? null,
+      'destinationDetails.desirableDate':
+        shipment.destinationDetails?.desirableDate ?? null,
+      shipment_status: { $in: ['In Preparation', 'On Hold - Missing Data'] },
+      isDeleted: { $ne: true },
+    });
+
+    if (consolidable) {
+      const productIds = shipment.products.map((p) => p.toString());
+      console.log('🔍 Productos en el shipment a consolidar:', productIds);
+
+      const originalConsolidable = { ...consolidable.toObject() };
+
+      const existingSnapshotIds =
+        consolidable.snapshots?.map((s) => s._id.toString()) || [];
+
+      for (const productId of shipment.products) {
+        const objectId = new Types.ObjectId(productId);
+
+        if (!consolidable.products.some((p) => p.equals(objectId))) {
+          consolidable.products.push(objectId);
+        } else {
+          console.log(
+            `🔁 Producto ${productId} ya estaba en shipment consolidable`,
+          );
+        }
+
+        const product = await this.getProductByIdIncludingMembers(
+          connection,
+          productId.toString(),
+        );
+
+        if (!product) {
+          console.log(
+            `⚠️ Producto ${productId} no encontrado ni en products ni en miembros`,
+          );
+          continue;
+        }
+        if (!product._id) {
+          console.warn(`⚠️ Producto ${productId} no tiene _id, se omite`);
+          continue;
+        }
+
+        if (!existingSnapshotIds.includes(product._id.toString())) {
+          const snapshot = this.buildSnapshot(
+            product as ProductDocument & { _id: Types.ObjectId },
+          );
+          consolidable.snapshots = consolidable.snapshots || [];
+          consolidable.snapshots.push(snapshot);
+        } else {
+          console.log(
+            `📸 Snapshot ya existe para producto ${product._id}, no se duplica`,
+          );
+        }
+      }
+
+      consolidable.markModified('snapshots');
+      consolidable.quantity_products = consolidable.products.length;
+      await consolidable.save();
+
+      shipment.isDeleted = true;
+      await shipment.save();
+
+      await this.historyService.create({
+        actionType: 'consolidate',
+        itemType: 'shipments',
+        userId: userId,
+        changes: {
+          oldData: originalConsolidable,
+          newData: consolidable,
+        },
+      });
+
+      await this.historyService.create({
+        actionType: 'delete',
+        itemType: 'shipments',
+        userId: userId,
+        changes: {
+          oldData: originalShipment,
+          newData: { ...shipment.toObject(), isDeleted: true },
+        },
+      });
+
+      return {
+        message: `The pickup and/or delivery date has been successfully updated. This product is now consolidated into Shipment ID: ${consolidable.order_id}`,
+        consolidatedInto: consolidable._id.toString(),
+        shipment: consolidable,
+      };
+    }
+    if (wasModified) {
+      const isReady =
+        this.areShipmentDetailsComplete(shipment.originDetails) &&
+        this.areShipmentDetailsComplete(shipment.destinationDetails);
+
+      const oldStatus = shipment.shipment_status;
+      shipment.shipment_status = isReady
+        ? 'In Preparation'
+        : 'On Hold - Missing Data';
+
+      await shipment.save();
+
+      await this.historyService.create({
+        actionType: 'update',
+        itemType: 'shipments',
+        userId: userId,
+        changes: {
+          oldData: originalShipment,
+          newData: shipment,
+        },
+      });
+
+      if (
+        oldStatus !== shipment.shipment_status &&
+        shipment.shipment_status === 'In Preparation'
+      ) {
+        const session = await connection.startSession();
+        for (const productId of shipment.products) {
+          await this.updateProductStatusToInTransit(
+            productId.toString(),
+            connection,
+            session,
+            userId,
+          );
+        }
+      }
+
+      return {
+        message: 'Shipment updated successfully',
+        shipment,
+      };
+    }
+    return {
+      message: 'No changes were made to the shipment',
+      shipment,
+    };
+  }
+
+  buildSnapshot(product: ProductDocument & { _id: Types.ObjectId }) {
+    return {
+      _id: product._id,
+      name: product.name,
+      category: product.category,
+      attributes: product.attributes,
+      status: product.status,
+      recoverable: product.recoverable,
+      serialNumber: product.serialNumber || '',
+      assignedEmail: product.assignedEmail,
+      assignedMember: product.assignedMember,
+      lastAssigned: product.lastAssigned,
+      acquisitionDate: product.acquisitionDate,
+      location: product.location,
+      price: product.price,
+      additionalInfo: product.additionalInfo,
+      productCondition: product.productCondition,
+      fp_shipment: product.fp_shipment,
+    };
+  }
+
+  private areShipmentDetailsComplete(
+    details?: Record<string, string>,
+  ): boolean {
+    if (!details) return false;
+    const requiredFields = ['address', 'city', 'country', 'zipCode', 'phone'];
+    return requiredFields.every((field) => !!details[field]);
+  }
+
+  private getProductModel(connection: Connection): Model<ProductDocument> {
+    if (connection.models.Product) {
+      return connection.models.Product;
+    }
+
+    return connection.model<ProductDocument>('Product', ProductSchema);
+  }
+
+  async cancelShipmentAndUpdateProducts(
+    shipmentId: string,
+    tenantId: string,
+    userId: string,
+  ): Promise<ShipmentDocument> {
+    console.log('🚨 [CANCEL SHIPMENT] Start for', shipmentId);
+
+    await new Promise((resolve) => process.nextTick(resolve));
+    const connection =
+      await this.tenantConnectionService.getTenantConnection(tenantId);
+    const ShipmentModel = this.getShipmentModel(connection);
+    const ProductModel = this.getProductModel(connection);
+
+    const shipment = await ShipmentModel.findById(shipmentId);
+    if (!shipment) {
+      throw new NotFoundException(`Shipment ${shipmentId} not found`);
+    }
+
+    const originalShipment = { ...shipment.toObject() };
+
+    if (
+      shipment.shipment_status !== 'In Preparation' &&
+      shipment.shipment_status !== 'On Hold - Missing Data'
+    ) {
+      console.log(
+        '❌ Shipment status invalid for cancellation:',
+        shipment.shipment_status,
+      );
+      throw new BadRequestException(
+        `Cannot cancel shipment with status: ${shipment.shipment_status}`,
+      );
+    }
+
+    shipment.shipment_status = 'Cancelled';
+    await shipment.save();
+    console.log('✅ Shipment cancelled');
+
+    await this.historyService.create({
+      actionType: 'cancel',
+      itemType: 'shipments',
+      userId: userId,
+      changes: {
+        oldData: originalShipment,
+        newData: shipment,
+      },
+    });
+
+    for (const productId of shipment.products) {
+      console.log('📦 Processing product:', productId.toString());
+
+      const product = await ProductModel.findById(productId);
+
+      let newStatus: Status;
+      let embeddedProduct: Product | undefined;
+      if (product) {
+        product.fp_shipment = false;
+
+        newStatus = await this.productsService.determineProductStatus(
+          {
+            ...product.toObject(),
+            fp_shipment: false,
+          },
+          tenantId,
+          undefined,
+          'Cancelled',
+        );
+
+        product.status = newStatus;
+        product.activeShipment = false;
+        await product.save();
+
+        console.log(`✅ Product updated from Product collection:`, {
+          id: product._id,
+          status: newStatus,
+        });
+      } else {
+        console.log(
+          '⚠️ Product not found in Product collection, trying in Member',
+        );
+
+        const MemberModel =
+          connection.models.Member ||
+          connection.model<MemberDocument>('Member', MemberSchema, 'members');
+        const memberWithProduct = await MemberModel.findOne({
+          'products._id': productId,
+        });
+
+        const embeddedProduct = memberWithProduct?.products.find(
+          (p) => p._id?.toString() === productId.toString(),
+        );
+
+        if (embeddedProduct) {
+          newStatus = await this.productsService.determineProductStatus(
+            {
+              fp_shipment: false,
+              location: embeddedProduct.location,
+              // status: embeddedProduct.status,
+              assignedEmail: embeddedProduct.assignedEmail,
+              productCondition: embeddedProduct.productCondition,
+            },
+            tenantId,
+            undefined,
+            'Cancelled',
+          );
+
+          await MemberModel.updateOne(
+            { 'products._id': productId },
+            {
+              $set: {
+                'products.$.fp_shipment': false,
+                'products.$.status': newStatus,
+                'products.$.activeShipment': false,
+              },
+            },
+          );
+
+          console.log(`✅ Product updated from Member collection:`, {
+            id: embeddedProduct._id,
+            status: newStatus,
+          });
+        } else {
+          console.log('❌ Product not found in Member collection either');
+        }
+      }
+
+      await this.clearActiveShipmentFlagsIfNoOtherShipments(
+        productId.toString(),
+        tenantId,
+        product?.assignedEmail || embeddedProduct?.assignedEmail,
+      );
+    }
+    return shipment;
+  }
+
+  private async markActiveShipmentTargets(
+    productId: string,
+    tenantName: string,
+    origin: string,
+    destination: string,
+    originEmail?: string,
+    destinationEmail?: string,
+    session?: ClientSession | null,
+  ) {
+    console.log('📍 Marking active shipment targets:', {
+      origin,
+      destination,
+      originEmail,
+      destinationEmail,
+    });
+
+    const connection =
+      await this.tenantConnectionService.getTenantConnection(tenantName);
+
+    const useSession = session || (await connection.startSession());
+    const isNewSession = !session;
+
+    try {
+      if (isNewSession) {
+        useSession.startTransaction();
+      }
+
+      const ProductModel = connection.model<ProductDocument>(
+        'Product',
+        ProductSchema,
+      );
+      const MemberModel = connection.model<MemberDocument>(
+        'Member',
+        MemberSchema,
+      );
+
+      const updatedProduct = await ProductModel.findByIdAndUpdate(
+        productId,
+        { activeShipment: true },
+        { session: useSession },
+      );
+
+      if (!updatedProduct) {
+        await MemberModel.updateOne(
+          { 'products._id': productId },
+          { $set: { 'products.$.activeShipment': true } },
+          { session: useSession },
+        );
+      }
+
+      if (!['Our office', 'FP warehouse'].includes(origin) && originEmail) {
+        console.log('📤 Marking origin member as active:', originEmail);
+        await MemberModel.updateOne(
+          { email: originEmail },
+          { $set: { activeShipment: true } },
+          { session: useSession },
+        );
+      }
+
+      if (
+        !['Our office', 'FP warehouse'].includes(destination) &&
+        destinationEmail
+      ) {
+        console.log(
+          '📥 Marking destination member as active:',
+          destinationEmail,
+        );
+        await MemberModel.updateOne(
+          { email: destinationEmail },
+          { $set: { activeShipment: true } },
+          { session: useSession },
+        );
+      }
+
+      if (isNewSession) {
+        await useSession.commitTransaction();
+      }
+    } catch (error) {
+      if (isNewSession) {
+        await useSession.abortTransaction();
+      }
+      throw error;
+    } finally {
+      if (isNewSession) {
+        useSession.endSession();
+      }
+    }
+  }
+
+  private async clearActiveShipmentFlagsIfNoOtherShipments(
+    productId: string,
+    tenantName: string,
+    memberEmail?: string,
+  ) {
+    const connection =
+      await this.tenantConnectionService.getTenantConnection(tenantName);
+
+    const ProductModel = connection.model<ProductDocument>('Product');
+    const MemberModel = connection.model<MemberDocument>('Member');
+    const ShipmentModel = connection.model<Shipment>('Shipment');
+
+    const activeShipmentsForProduct = await ShipmentModel.countDocuments({
+      products: new Types.ObjectId(productId),
+      shipment_status: { $in: ['In Preparation', 'On The Way'] },
+    });
+
+    if (activeShipmentsForProduct === 0) {
+      const updatedProduct = await ProductModel.findByIdAndUpdate(productId, {
+        activeShipment: false,
+      });
+
+      if (updatedProduct) {
+        console.log(
+          `✅ Product ${productId} - activeShipment set to false in Products collection`,
+        );
+      } else {
+        const updateRes = await MemberModel.updateOne(
+          { 'products._id': new Types.ObjectId(productId) },
+          { $set: { 'products.$.activeShipment': false } },
+        );
+        console.log(
+          `🔁 Product ${productId} - activeShipment set to false in Member`,
+          updateRes,
+        );
+      }
+    }
+
+    console.log('📬 memberEmail recibido:', memberEmail);
+
+    if (!memberEmail) {
+      const member = await MemberModel.findOne({
+        'products._id': new Types.ObjectId(productId),
+      });
+      if (member) {
+        memberEmail = member.email;
+      }
+    }
+
+    if (memberEmail) {
+      const member = await MemberModel.findOne({ email: memberEmail });
+
+      if (!member) {
+        console.log(`❌ No se encontró el member con email ${memberEmail}`);
+        return;
+      }
+
+      const fullName = `${member.firstName} ${member.lastName}`;
+
+      const activeShipmentsForMember = await ShipmentModel.countDocuments({
+        shipment_status: { $in: ['In Preparation', 'On The Way'] },
+        $or: [{ origin: fullName }, { destination: fullName }],
+      });
+
+      if (activeShipmentsForMember === 0) {
+        console.log(`✅ Setting activeShipment: false for member ${fullName}`);
+        const result = await MemberModel.updateOne(
+          { email: memberEmail },
+          { activeShipment: false },
+        );
+        console.log('🧾 Member update result:', result);
+      }
+    }
+  }
+
+  async updateProductOnShipmentReceived(
+    productId: string,
+    tenantName: string,
+    origin: string,
+  ) {
+    const connection =
+      await this.tenantConnectionService.getTenantConnection(tenantName);
+    const ProductModel = this.getProductModel(connection);
+    const MemberModel = connection.model<MemberDocument>('Member');
+
+    const product = await ProductModel.findById(productId);
+
+    if (product) {
+      product.fp_shipment = false;
+      product.activeShipment = false;
+      product.status = await this.productsService.determineProductStatus(
+        {
+          ...product.toObject(),
+          fp_shipment: false,
+        },
+        tenantName,
+        undefined,
+        origin,
+      );
+      await product.save();
+      console.log(`✅ Product updated (Products collection): ${product._id}`);
+      return;
+    }
+
+    const memberWithProduct = await MemberModel.findOne({
+      'products._id': productId,
+    });
+
+    if (memberWithProduct) {
+      const embeddedProduct = memberWithProduct.products.find(
+        (p) => p._id?.toString() === productId,
+      );
+      if (embeddedProduct) {
+        const newStatus = await this.productsService.determineProductStatus(
+          {
+            ...embeddedProduct,
+            fp_shipment: false,
+          },
+          tenantName,
+          undefined,
+          origin,
+        );
+        await MemberModel.updateOne(
+          { 'products._id': productId },
+          {
+            $set: {
+              'products.$.fp_shipment': false,
+              'products.$.status': newStatus,
+              'products.$.activeShipment': false,
+            },
+          },
+        );
+        console.log(`✅ Product updated (Member collection): ${productId}`);
+      }
+    }
+  }
+
+  // async findOrCreateShipmentsForBulk(
+  //   products: ProductDocument[],
+  //   tenantId: string,
+  //   session: mongoose.ClientSession,
+  // ): Promise<ShipmentDocument[]> {
+  //   const connection =
+  //     await this.tenantConnectionService.getTenantConnection(tenantId);
+  //   const ShipmentModel = this.getShipmentModel(connection);
+
+  //   const createdOrUpdatedShipments: ShipmentDocument[] = [];
+  //   const shipmentCache = new Map<string, ShipmentDocument>();
+
+  //   const shipmentsToSave: ShipmentDocument[] = [];
+
+  //   const orderNumberGenerator = await this.initializeOrderNumberGenerator(
+  //     connection,
+  //     session,
+  //   );
+
+  //   for (const product of products) {
+  //     if (!product._id) continue;
+
+  //     const assignedEmail = product.assignedEmail || '';
+  //     const assignedMember = product.assignedMember || '';
+
+  //     const destinationInfo = await this.getLocationInfo(
+  //       product.location || '',
+  //       tenantId,
+  //       assignedEmail,
+  //       assignedMember,
+  //       undefined,
+  //     );
+
+  //     const desirableDate = destinationInfo.details?.desirableDate || '';
+  //     const destinationName = destinationInfo.name;
+  //     const destinationDetails = destinationInfo.details;
+
+  //     const shipmentKey = `XX-${destinationName}-${desirableDate}`;
+
+  //     let shipment: ShipmentDocument | null | undefined =
+  //       shipmentCache.get(shipmentKey);
+
+  //     if (!shipment) {
+  //       shipment = await ShipmentModel.findOne({
+  //         origin: 'XX',
+  //         destination: destinationName,
+  //         shipment_status: {
+  //           $in: ['In Preparation', 'On Hold - Missing Data'],
+  //         },
+  //         'destinationDetails.desirableDate': desirableDate,
+  //       }).session(session);
+
+  //       if (!shipment) {
+  //         const destinationComplete =
+  //           await this.productsService.isAddressComplete(
+  //             {
+  //               ...product.toObject(),
+  //               location: product.location,
+  //               assignedEmail,
+  //             },
+  //             tenantId,
+  //           );
+
+  //         const shipmentStatus = destinationComplete
+  //           ? 'In Preparation'
+  //           : 'On Hold - Missing Data';
+
+  //         const orderId = this.generateOrderId(
+  //           'XX',
+  //           destinationInfo.code,
+  //           orderNumberGenerator.getNext(),
+  //         );
+
+  //         shipment = new ShipmentModel({
+  //           order_id: orderId,
+  //           tenant: tenantId,
+  //           quantity_products: 0,
+  //           shipment_status: shipmentStatus,
+  //           shipment_type: 'TBC',
+  //           origin: 'XX',
+  //           destination: destinationName,
+  //           destinationDetails,
+  //           products: [],
+  //           type: 'shipments',
+  //           order_date: new Date(),
+  //           price: { amount: null, currencyCode: 'TBC' },
+  //         });
+
+  //         shipmentsToSave.push(shipment);
+  //       }
+
+  //       shipmentCache.set(shipmentKey, shipment);
+  //     }
+
+  //     if (!(product._id instanceof Types.ObjectId)) {
+  //       throw new Error(`Invalid ObjectId: ${product._id}`);
+  //     }
+
+  //     const productObjectId = product._id as Types.ObjectId;
+
+  //     if (
+  //       !shipment.products.some((p: Types.ObjectId) =>
+  //         p.equals(productObjectId),
+  //       )
+  //     ) {
+  //       shipment.products.push(productObjectId);
+  //       shipment.quantity_products = shipment.products.length;
+  //       // await shipment.save({ session });
+  //       if (!shipmentsToSave.includes(shipment)) {
+  //         shipmentsToSave.push(shipment);
+  //       }
+  //     }
+
+  //     createdOrUpdatedShipments.push(shipment);
+
+  //     await this.markActiveShipmentTargets(
+  //       product._id.toString(),
+  //       tenantId,
+  //       'XX',
+  //       destinationName,
+  //       '',
+  //       assignedEmail,
+  //     );
+  //   }
+  //   for (const shipment of shipmentsToSave) {
+  //     await shipment.save({ session });
+  //   }
+  //   await this.finalizeOrderNumber(
+  //     connection,
+  //     orderNumberGenerator.getCurrent(),
+  //     session,
+  //   );
+
+  //   return createdOrUpdatedShipments;
+  // }
+
+  async getShipmentsByMember(memberEmail: string, tenantName: string) {
+    const connection =
+      await this.tenantConnectionService.getTenantConnection(tenantName);
+    const ShipmentModel = this.getShipmentModel(connection);
+
+    const member =
+      await this.membersService.findByEmailNotThrowError(memberEmail);
+    if (!member) return [];
+
+    const fullName = `${member.firstName} ${member.lastName}`;
+
+    return ShipmentModel.find({
+      shipment_status: {
+        $in: ['In Preparation', 'On Hold - Missing Data', 'On The Way'],
+      },
+      $or: [{ origin: fullName }, { destination: fullName }],
+    });
+  }
+
+  async getShipments(tenantName: string) {
+    await new Promise((resolve) => process.nextTick(resolve));
+    const connection =
+      await this.tenantConnectionService.getTenantConnection(tenantName);
+    const ShipmentModel = this.getShipmentModel(connection);
+
+    return ShipmentModel.find({ isDeleted: false }).sort({ createdAt: -1 });
+  }
+
+  async getShipmentById(id: Types.ObjectId, tenantName: string) {
+    const connection =
+      await this.tenantConnectionService.getTenantConnection(tenantName);
+    const ShipmentModel = this.getShipmentModel(connection);
+
+    const shipment = await ShipmentModel.findOne({ _id: id, isDeleted: false });
+
+    if (!shipment) {
+      throw new NotFoundException(`Shipment with id "${id}" not found`);
+    }
+
+    return shipment;
+  }
+
+  // async updateShipmentStatusAndProductsToInPreparation(
+  //   shipmentId: Types.ObjectId,
+  //   tenantName: string,
+  // ) {
+  //   await new Promise((resolve) => process.nextTick(resolve));
+  //   const connection =
+  //     await this.tenantConnectionService.getTenantConnection(tenantName);
+  //   const ShipmentModel = this.getShipmentModel(connection);
+  //   const ProductModel = this.getProductModel(connection);
+  //   const MemberModel = connection.model<MemberDocument>('Member');
+
+  //   const shipment = await ShipmentModel.findById(shipmentId);
+  //   if (!shipment) {
+  //     throw new NotFoundException(`Shipment with id "${shipmentId}" not found`);
+  //   }
+
+  //   shipment.shipment_status = 'In Preparation';
+  //   await shipment.save();
+
+  //   for (const productId of shipment.products) {
+  //     const product = await ProductModel.findById(productId);
+
+  //     if (product) {
+  //       if (product.status === 'In Transit - Missing Data') {
+  //         product.status = 'In Transit';
+  //         await product.save();
+  //       }
+  //     } else {
+  //       const memberWithProduct = await MemberModel.findOne({
+  //         'products._id': productId,
+  //       });
+
+  //       const embeddedProduct = memberWithProduct?.products.find(
+  //         (p) => p._id?.toString() === productId.toString(),
+  //       );
+
+  //       if (
+  //         embeddedProduct &&
+  //         embeddedProduct.status === 'In Transit - Missing Data'
+  //       ) {
+  //         await MemberModel.updateOne(
+  //           { 'products._id': productId },
+  //           {
+  //             $set: {
+  //               'products.$.status': 'In Transit',
+  //             },
+  //           },
+  //         );
+  //       }
+  //     }
+  //   }
+
+  //   return shipment;
+  // }
+
+  async checkAndUpdateShipmentsForOurOffice(
+    tenantName: string,
+    oldAddress: AddressData,
+    newAddress: AddressData,
+    userId: string,
+  ) {
+    console.log('🔄 Starting office address update:', {
+      tenantName,
+      oldAddress,
+      newAddress,
+    });
+    await new Promise((resolve) => process.nextTick(resolve));
+    const connection =
+      await this.tenantConnectionService.getTenantConnection(tenantName);
+
+    const session = await connection.startSession();
+
+    try {
+      await session.withTransaction(async () => {
+        const ShipmentModel = connection.model(
+          'Shipment',
+          ShipmentSchema,
+          'shipments',
+        );
+
+        const shipments = await ShipmentModel.find({
+          $or: [{ origin: 'Our office' }, { destination: 'Our office' }],
+          shipment_status: {
+            $in: ['In Preparation', 'On Hold - Missing Data'],
+          },
+          isDeleted: { $ne: true },
+        }).session(session);
+
+        for (const shipment of shipments) {
+          let updated = false;
+
+          if (shipment.origin === 'Our office') {
+            const desirableDate = shipment.originDetails?.desirableDate || '';
+
+            const updatedOriginDetails = {
+              address: newAddress.address || '',
+              city: newAddress.city || '',
+              state: newAddress.state || '',
+              country: newAddress.country || '',
+              zipCode: newAddress.zipCode || '',
+              apartment: newAddress.apartment || '',
+              phone: newAddress.phone || '',
+              desirableDate: desirableDate,
+            };
+
+            await ShipmentModel.updateOne(
+              { _id: shipment._id },
+              {
+                $set: {
+                  'originDetails.address': updatedOriginDetails.address,
+                  'originDetails.city': updatedOriginDetails.city,
+                  'originDetails.state': updatedOriginDetails.state,
+                  'originDetails.country': updatedOriginDetails.country,
+                  'originDetails.zipCode': updatedOriginDetails.zipCode,
+                  'originDetails.apartment': updatedOriginDetails.apartment,
+                  'originDetails.phone': updatedOriginDetails.phone,
+                  'originDetails.desirableDate':
+                    updatedOriginDetails.desirableDate,
+                },
+              },
+              { session },
+            );
+
+            updated = true;
+          }
+
+          if (shipment.destination === 'Our office') {
+            const desirableDate =
+              shipment.destinationDetails?.desirableDate || '';
+
+            const updatedDestinationDetails = {
+              address: newAddress.address || '',
+              city: newAddress.city || '',
+              state: newAddress.state || '',
+              country: newAddress.country || '',
+              zipCode: newAddress.zipCode || '',
+              apartment: newAddress.apartment || '',
+              phone: newAddress.phone || '',
+              desirableDate: desirableDate,
+            };
+
+            await ShipmentModel.updateOne(
+              { _id: shipment._id },
+              {
+                $set: {
+                  'destinationDetails.address':
+                    updatedDestinationDetails.address,
+                  'destinationDetails.city': updatedDestinationDetails.city,
+                  'destinationDetails.state': updatedDestinationDetails.state,
+                  'destinationDetails.country':
+                    updatedDestinationDetails.country,
+                  'destinationDetails.zipCode':
+                    updatedDestinationDetails.zipCode,
+                  'destinationDetails.apartment':
+                    updatedDestinationDetails.apartment,
+                  'destinationDetails.phone': updatedDestinationDetails.phone,
+                  'destinationDetails.desirableDate':
+                    updatedDestinationDetails.desirableDate,
+                },
+              },
+              { session },
+            );
+
+            updated = true;
+          }
+
+          if (updated) {
+            const refreshedShipment = await ShipmentModel.findById(
+              shipment._id,
+            ).session(session);
+
+            if (refreshedShipment) {
+              console.log('📋 Refreshed shipment details:', {
+                originDetails: refreshedShipment.originDetails,
+                destinationDetails: refreshedShipment.destinationDetails,
+              });
+
+              await this.updateShipmentStatusOnAddressComplete(
+                refreshedShipment,
+                connection,
+                session,
+                userId,
+              );
+            }
+          }
+        }
+      });
+
+      console.log('✨ Completed office address update');
+    } catch (error) {
+      console.error('❌ Failed to update office shipments:', error);
+      throw error;
+    } finally {
+      await session.endSession();
+    }
+  }
+
+  async checkAndUpdateShipmentsForMember(
+    memberEmail: string,
+    tenantName: string,
+    userId: string,
+  ) {
+    await new Promise((resolve) => process.nextTick(resolve));
+    const connection =
+      await this.tenantConnectionService.getTenantConnection(tenantName);
+
+    const session = await connection.startSession();
+    try {
+      await session.withTransaction(async () => {
+        const ShipmentModel = connection.model<ShipmentDocument>(
+          'Shipment',
+          ShipmentSchema,
+          'shipments',
+        );
+
+        const member =
+          await this.membersService.findByEmailNotThrowError(memberEmail);
+        if (!member) {
+          this.logger.error(`Member ${memberEmail} not found`);
+          return;
+        }
+
+        const fullName = `${member.firstName} ${member.lastName}`;
+        this.logger.debug(`Searching shipments for member: ${fullName}`);
+
+        const shipments = await ShipmentModel.find({
+          $or: [{ origin: fullName }, { destination: fullName }],
+          shipment_status: {
+            $in: ['In Preparation', 'On Hold - Missing Data'],
+          },
+        }).session(session);
+
+        this.logger.debug(`Found ${shipments.length} shipments to update`);
+
+        for (const shipment of shipments) {
+          let updated = false;
+
+          const memberDetails = {
+            address: member.address || '',
+            apartment: member.apartment || '',
+            city: member.city || '',
+            country: member.country || '',
+            zipCode: member.zipCode || '',
+            phone: member.phone || '',
+            personalEmail: member.personalEmail || '',
+            assignedEmail: member.email,
+            dni: `${member.dni || ''}`,
+            contactName: fullName,
+          };
+
+          if (shipment.origin === fullName) {
+            const desirableDate = shipment.originDetails?.desirableDate || '';
+
+            await ShipmentModel.updateOne(
+              { _id: shipment._id },
+              {
+                $set: {
+                  originDetails: {
+                    ...memberDetails,
+                    desirableDate,
+                  },
+                },
+              },
+              { session },
+            );
+
+            shipment.originDetails = {
+              ...memberDetails,
+              desirableDate,
+            };
+
+            updated = true;
+            this.logger.debug(
+              `Updated origin details for shipment ${shipment._id}`,
+            );
+          }
+
+          if (shipment.destination === fullName) {
+            const desirableDate =
+              shipment.destinationDetails?.desirableDate || '';
+
+            await ShipmentModel.updateOne(
+              { _id: shipment._id },
+              {
+                $set: {
+                  destinationDetails: {
+                    ...memberDetails,
+                    desirableDate,
+                  },
+                },
+              },
+              { session },
+            );
+
+            shipment.destinationDetails = {
+              ...memberDetails,
+              desirableDate,
+            };
+
+            updated = true;
+            this.logger.debug(
+              `Updated destination details for shipment ${shipment._id}`,
+            );
+          }
+
+          if (updated) {
+            const refreshedShipment = await ShipmentModel.findById(
+              shipment._id,
+            ).session(session);
+            if (refreshedShipment) {
+              await this.updateShipmentOnAddressComplete(
+                refreshedShipment,
+                connection,
+                session,
+                userId,
+              );
+            }
+          }
+        }
+      });
+    } catch (error) {
+      this.logger.error('Error updating shipments for member:', error);
+      throw error;
+    } finally {
+      await session.endSession();
+    }
+  }
+
+  public async createSnapshots(
+    shipment: ShipmentDocument,
+    connection: mongoose.Connection,
+  ) {
+    const ProductModel =
+      connection.models.Product ||
+      connection.model('Product', ProductSchema, 'products');
+
+    const MemberModel =
+      connection.models.Member ||
+      connection.model('Member', MemberSchema, 'members');
+
+    const productIds = shipment.products.map(
+      (id) => new Types.ObjectId(id.toString()),
+    );
+
+    const products: ProductDocument[] = await ProductModel.find({
+      _id: { $in: productIds },
+    });
+
+    if (products.length < productIds.length) {
+      const foundIds = new Set(products.map((p) => p._id?.toString()));
+      const remainingIds = productIds.filter(
+        (id) => !foundIds.has(id.toString()),
+      );
+
+      const members = await MemberModel.find({
+        'products._id': { $in: remainingIds },
+      });
+
+      members.forEach((member) => {
+        member.products.forEach((p) => {
+          if (p._id && remainingIds.some((id) => id.equals(p._id))) {
+            const enriched = {
+              ...(p.toObject?.() ?? p),
+              assignedEmail: member.email,
+              assignedMember: `${member.firstName} ${member.lastName}`,
+            };
+            products.push(enriched as unknown as ProductDocument);
+          }
+        });
+      });
+    }
+
+    shipment.snapshots = products
+      .filter((p): p is ProductDocument & { _id: Types.ObjectId } => !!p._id)
+      .map((product) => ({
+        _id: product._id,
+        name: product.name,
+        category: product.category,
+        attributes: product.attributes,
+        status: product.status,
+        recoverable: product.recoverable,
+        serialNumber: product.serialNumber || '',
+        assignedEmail: product.assignedEmail,
+        assignedMember: product.assignedMember,
+        lastAssigned: product.lastAssigned,
+        acquisitionDate: product.acquisitionDate,
+        location: product.location,
+        price: product.price,
+        additionalInfo: product.additionalInfo,
+        productCondition: product.productCondition,
+        fp_shipment: product.fp_shipment,
+      }));
+
+    const uniqueSnapshots = new Map<
+      string,
+      (typeof shipment.snapshots)[number]
+    >();
+
+    for (const snapshot of shipment.snapshots) {
+      uniqueSnapshots.set(snapshot._id.toString(), snapshot);
+    }
+
+    shipment.snapshots = Array.from(uniqueSnapshots.values());
+  }
+
+  async updateSnapshotsForProduct(
+    productId: string,
+    tenantName: string,
+  ): Promise<void> {
+    console.log(`🔄 Checking if product ${productId} needs snapshot updates`);
+    await new Promise((resolve) => process.nextTick(resolve));
+    const connection =
+      await this.tenantConnectionService.getTenantConnection(tenantName);
+
+    const ProductModel =
+      connection.models.Product || connection.model('Product', ProductSchema);
+    const MemberModel =
+      connection.models.Member || connection.model('Member', MemberSchema);
+
+    const product = await ProductModel.findById(productId);
+    let isActiveShipment = false;
+
+    let productData: any = null;
+
+    if (product) {
+      isActiveShipment = product.activeShipment === true;
+      productData = product;
+      console.log(`✅ Producto encontrado en Products collection`);
+    } else {
+      console.log('📥 Buscando producto en colección Members');
+      const member = await MemberModel.findOne({
+        'products._id': new Types.ObjectId(productId),
+      });
+      if (member) {
+        console.log('❌ No se encontró el miembro');
+        const memberProduct = member.products.find(
+          (p) => p._id?.toString() === productId,
+        );
+        if (memberProduct) {
+          isActiveShipment = memberProduct.activeShipment === true;
+          productData = memberProduct;
+          console.log(`✅ Producto encontrado en Member collection`);
+        }
+      }
+    }
+
+    if (!isActiveShipment) {
+      console.log(
+        `ℹ️ Product ${productId} is not part of an active shipment, skipping snapshot update`,
+      );
+      return;
+    }
+
+    if (!productData) {
+      console.log(`❌ Product data not found for ${productId}`);
+      return;
+    }
+
+    console.log(
+      `✅ Product ${productId} has activeShipment flag, proceeding with snapshot updates`,
+    );
+
+    const ShipmentModel =
+      connection.models.Shipment ||
+      connection.model('Shipment', ShipmentSchema, 'shipments');
+
+    const shipments = await ShipmentModel.find({
+      products: new Types.ObjectId(productId),
+      shipment_status: { $in: ['On Hold - Missing Data', 'In Preparation'] },
+    });
+
+    if (shipments.length === 0) {
+      console.log(`ℹ️ No updatable shipments found for product ${productId}`);
+      return;
+    }
+
+    const updatedSnapshot = {
+      _id: productData._id,
+      name: productData.name || '',
+      category: productData.category || '',
+      attributes: productData.attributes || [],
+      status: productData.status || 'In Transit',
+      recoverable: productData.recoverable || false,
+      serialNumber: productData.serialNumber || '',
+      assignedEmail: productData.assignedEmail || '',
+      assignedMember: productData.assignedMember || '',
+      lastAssigned: productData.lastAssigned || '',
+      acquisitionDate: productData.acquisitionDate || '',
+      location: productData.location || '',
+      price: productData.price || { amount: null, currencyCode: 'TBC' },
+      additionalInfo: productData.additionalInfo || '',
+      productCondition: productData.productCondition || 'Optimal',
+      fp_shipment: productData.fp_shipment || false,
+    };
+
+    for (const shipment of shipments) {
+      try {
+        const snapshotIndex = shipment.snapshots?.findIndex(
+          (s) => s._id.toString() === productId,
+        );
+
+        if (
+          snapshotIndex !== undefined &&
+          snapshotIndex >= 0 &&
+          shipment.snapshots
+        ) {
+          shipment.snapshots[snapshotIndex] = updatedSnapshot;
+          await shipment.save();
+        } else if (shipment.snapshots) {
+          shipment.snapshots.push(updatedSnapshot);
+          await shipment.save();
+        } else {
+          shipment.snapshots = [updatedSnapshot];
+          await shipment.save();
+        }
+      } catch (error) {
+        console.error(
+          `❌ Error updating snapshot for shipment ${shipment._id}:`,
+          error,
+        );
+      }
+    }
+  }
+
+  private async updateShipmentOnAddressComplete(
+    shipment: ShipmentDocument,
+    connection: mongoose.Connection,
+    session: ClientSession,
+    userId: string,
+  ) {
+    try {
+      const originalShipment = { ...shipment.toObject() };
+
+      const orderNumber = parseInt(shipment.order_id.slice(-4));
+
+      const originCode = this.getLocationCode(
+        shipment.origin,
+        shipment.originDetails,
+      );
+      const destinationCode = this.getLocationCode(
+        shipment.destination,
+        shipment.destinationDetails,
+      );
+
+      const newOrderId = `${originCode}${destinationCode}${orderNumber.toString().padStart(4, '0')}`;
+      console.log(
+        `🔄 Generating new order ID: ${newOrderId} (was: ${shipment.order_id})`,
+      );
+
+      if (newOrderId !== shipment.order_id) {
+        await connection
+          .model<ShipmentDocument>('Shipment')
+          .updateOne(
+            { _id: shipment._id },
+            { $set: { order_id: newOrderId } },
+            { session },
+          );
+      }
+
+      const hasRequiredOriginFields = originCode !== 'XX';
+      const hasRequiredDestinationFields = destinationCode !== 'XX';
+
+      let newStatus = shipment.shipment_status;
+
+      if (shipment.shipment_status === 'On Hold - Missing Data') {
+        if (hasRequiredOriginFields && hasRequiredDestinationFields) {
+          newStatus = 'In Preparation';
+
+          for (const productId of shipment.products) {
+            await this.updateProductStatusToInTransit(
+              productId.toString(),
+              connection,
+              session,
+              userId,
+            );
+          }
+          await session.commitTransaction();
+          await session.startTransaction();
+
+          await this.historyService.create({
+            actionType: 'update',
+            itemType: 'shipments',
+            userId: userId,
+            changes: {
+              oldData: originalShipment,
+              newData: { ...originalShipment, shipment_status: newStatus },
+            },
+          });
+
+          console.log('📸 Generating product snapshots...');
+          await this.createSnapshots(shipment, connection);
+        } else {
+          console.log('⚠️ Missing required address fields');
+        }
+      }
+
+      if (newStatus !== shipment.shipment_status) {
+        await connection.model<ShipmentDocument>('Shipment').updateOne(
+          { _id: shipment._id },
+          {
+            $set: {
+              shipment_status: newStatus,
+              snapshots: shipment.snapshots,
+            },
+          },
+          { session },
+        );
+      }
+
+      console.log('📋 Final shipment status:', newStatus);
+      return newStatus;
+    } catch (error) {
+      console.error('❌ Error updating shipment:', error);
+      throw error;
+    }
+  }
+
+  private async updateShipmentStatusOnAddressComplete(
+    shipment: ShipmentDocument,
+    connection: mongoose.Connection,
+    session: ClientSession,
+    userId: string,
+  ) {
+    try {
+      const ShipmentModel = connection.model<ShipmentDocument>('Shipment');
+
+      if (shipment.shipment_status === 'On Hold - Missing Data') {
+        const orderNumber = parseInt(shipment.order_id.slice(-4));
+
+        const originCode = this.getLocationCode(
+          shipment.origin,
+          shipment.originDetails,
+        );
+        const destinationCode = this.getLocationCode(
+          shipment.destination,
+          shipment.destinationDetails,
+        );
+
+        const newOrderId = `${originCode}${destinationCode}${orderNumber.toString().padStart(4, '0')}`;
+        console.log(
+          `🔄 Checking order ID: ${newOrderId} (current: ${shipment.order_id})`,
+        );
+
+        if (newOrderId !== shipment.order_id) {
+          await ShipmentModel.updateOne(
+            { _id: shipment._id },
+            { $set: { order_id: newOrderId } },
+            { session },
+          );
+          console.log(
+            `📝 Updated order_id from ${shipment.order_id} to ${newOrderId}`,
+          );
+        }
+      }
+
+      const hasRequiredOriginFields =
+        this.getLocationCode(shipment.origin, shipment.originDetails) !== 'XX';
+      const hasRequiredDestinationFields =
+        this.getLocationCode(
+          shipment.destination,
+          shipment.destinationDetails,
+        ) !== 'XX';
+
+      let newStatus = shipment.shipment_status;
+
+      if (shipment.shipment_status === 'On Hold - Missing Data') {
+        if (hasRequiredOriginFields && hasRequiredDestinationFields) {
+          newStatus = 'In Preparation';
+          console.log(
+            '✅ All required fields present, updating status to In Preparation',
+          );
+          console.log('📸 Generating product snapshots...');
+          await this.createSnapshots(shipment, connection);
+        } else {
+          console.log('⚠️ Missing required address fields');
+        }
+      }
+
+      if (newStatus !== shipment.shipment_status) {
+        await ShipmentModel.updateOne(
+          { _id: shipment._id },
+          {
+            $set: { shipment_status: newStatus, snapshots: shipment.snapshots },
+          },
+          { session },
+        );
+
+        if (newStatus === 'In Preparation') {
+          for (const productId of shipment.products) {
+            await this.updateProductStatusToInTransit(
+              productId.toString(),
+              connection,
+              session,
+              userId,
+            );
+          }
+        }
+      }
+
+      console.log('📋 Final shipment status:', newStatus);
+      return newStatus;
+    } catch (error) {
+      console.error('❌ Error updating shipment status:', error);
+      throw error;
+    }
+  }
+  catch(error) {
+    console.error('❌ Error in updateShipmentStatusOnAddressComplete:', error);
+    throw error;
+  }
+
+  private async updateProductStatusToInTransit(
+    productId: string,
+    connection: mongoose.Connection,
+    session: ClientSession,
+    userId: string,
+  ): Promise<void> {
+    try {
+      console.log(`🔄 Updating product ${productId} status to In Transit`);
+
+      const ProductModel =
+        connection.models.Product || connection.model('Product', ProductSchema);
+
+      const MemberModel =
+        connection.models.Member || connection.model('Member', MemberSchema);
+
+      const product = await ProductModel.findById(productId).session(session);
+
+      if (product) {
+        if (product.status === 'In Transit - Missing Data') {
+          const originalProduct = { ...product.toObject() };
+          product.status = 'In Transit';
+          await product.save({ session });
+
+          await this.historyService.create({
+            actionType: 'update',
+            itemType: 'assets',
+            userId: userId,
+            changes: {
+              oldData: originalProduct,
+              newData: product,
+            },
+          });
+          console.log(
+            `✅ Updated product status in Products collection: ${productId}`,
+          );
+        }
+        return;
+      }
+
+      const updateResult = await MemberModel.updateOne(
+        {
+          'products._id': new Types.ObjectId(productId),
+          'products.status': 'In Transit - Missing Data',
+        },
+        {
+          $set: { 'products.$.status': 'In Transit' },
+        },
+        { session },
+      );
+
+      if (updateResult.modifiedCount > 0) {
+        console.log(
+          `✅ Updated product status in Member collection: ${productId}`,
+        );
+      } else {
+        console.log(
+          `ℹ️ Product ${productId} status was not 'In Transit - Missing Data' or not found`,
+        );
+      }
+    } catch (error) {
+      console.error(`❌ Error updating product ${productId} status:`, error);
+      throw error;
+    }
+  }
+}