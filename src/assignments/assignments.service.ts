--- conflicted
+++ resolved
@@ -31,11 +31,8 @@
 import { ShipmentDocument } from 'src/shipments/schema/shipment.schema';
 import { BulkReassignDto } from 'src/assignments/dto/bulk-reassign.dto';
 import { TenantModelRegistry } from 'src/infra/db/tenant-model-registry';
-<<<<<<< HEAD
 import { LogisticsService } from 'src/logistics/logistics.sevice';
 import { ensureObjectId } from './utils/ensureObjectId';
-=======
->>>>>>> 1e22a7f7
 import {
   CurrencyCode,
   CURRENCY_CODES,
@@ -905,11 +902,8 @@
           }
         }
 
-<<<<<<< HEAD
         shipment = await this.logisticsService.tryCreateShipmentIfNeeded(
-=======
-        shipment = await this.productsService.tryCreateShipmentIfNeeded(
->>>>>>> 1e22a7f7
+
           product,
           updateDto,
           tenantName,
@@ -1106,11 +1100,8 @@
           }
         }
 
-<<<<<<< HEAD
         shipment = await this.logisticsService.tryCreateShipmentIfNeeded(
-=======
-        shipment = await this.productsService.tryCreateShipmentIfNeeded(
->>>>>>> 1e22a7f7
+
           product as ProductDocument,
           updateDto,
           tenantName,
