--- conflicted
+++ resolved
@@ -9,12 +9,9 @@
 import { MembersModule } from 'src/members/members.module';
 import { TenantsModule } from 'src/tenants/tenants.module';
 import { ProductsModule } from 'src/products/products.module';
-<<<<<<< HEAD
 import { OfficesModule } from '../offices/offices.module';
 import { UsersModule } from '../users/users.module';
-=======
 import { EventsGateway } from 'src/infra/event-bus/events.gateway';
->>>>>>> f2f7585c
 
 @Module({
   imports: [
